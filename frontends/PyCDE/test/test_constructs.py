--- conflicted
+++ resolved
@@ -14,13 +14,8 @@
 # CHECK:         {{%.+}} = sv.read_inout %in {sv.namehint = "in"} : !hw.inout<i8>
 # CHECK:         sv.assign %in, %In : i8
 # CHECK:         [[r1:%.+]] = seq.compreg %In, %clk : i8
-<<<<<<< HEAD
-# CHECK:         [[c8:%.+]] = hw.constant 0 : i8
-# CHECK:         [[r5:%.+]] = seq.compreg %In, %clk, %rst, [[c8]]  : i8
-=======
 # CHECK:         %c0_i8{{.*}} = hw.constant 0 : i8
 # CHECK:         [[r5:%.+]] = seq.compreg %In, %clk, %rst, %c0_i8{{.*}}  : i8
->>>>>>> 6952f64c
 # CHECK:         [[r6:%.+]] = seq.compreg.ce %In, %clk, %InCE : i8
 # CHECK:         msft.output [[r2]], [[r1]], [[r5]], [[r6]] : i8, i8, i8, i8
 
