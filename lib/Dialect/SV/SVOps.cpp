//===- SVOps.cpp - Implement the SV operations ----------------------------===//
//
// Part of the LLVM Project, under the Apache License v2.0 with LLVM Exceptions.
// See https://llvm.org/LICENSE.txt for license information.
// SPDX-License-Identifier: Apache-2.0 WITH LLVM-exception
//
//===----------------------------------------------------------------------===//
//
// This file implement the SV ops.
//
//===----------------------------------------------------------------------===//

#include "circt/Dialect/SV/SVOps.h"
#include "circt/Dialect/Comb/CombOps.h"
#include "circt/Dialect/HW/HWAttributes.h"
#include "circt/Dialect/HW/HWOps.h"
#include "circt/Dialect/HW/HWSymCache.h"
#include "circt/Dialect/HW/HWTypes.h"
#include "circt/Dialect/SV/SVAttributes.h"
#include "mlir/IR/Builders.h"
#include "mlir/IR/BuiltinTypes.h"
#include "mlir/IR/PatternMatch.h"
#include "llvm/ADT/SmallString.h"
#include "llvm/ADT/StringExtras.h"
#include "llvm/ADT/TypeSwitch.h"

using namespace circt;
using namespace sv;
using mlir::TypedAttr;

/// Return true if the specified expression is 2-state.  This is determined by
/// looking at the defining op.  This can look as far through the dataflow as it
/// wants, but for now, it is just looking at the single value.
bool sv::is2StateExpression(Value v) {
<<<<<<< HEAD
  if (auto* op = v.getDefiningOp()) {
  auto attr = op->getAttrOfType<UnitAttr>("twoState");
  if (!attr)
    return false; 
  return (bool)attr;
=======
  if (auto *op = v.getDefiningOp()) {
    llvm::errs() << "\n**\n";
    op->dump();
    llvm::errs() << "\n**\n";
    if (auto attr = op->getAttrOfType<UnitAttr>("twoState"))
      return (bool)attr;
>>>>>>> 5b2bc879
  }
  // Plain constants are obviously safe
  return v.getDefiningOp<hw::ConstantOp>();
}

/// Return true if the specified operation is an expression.
bool sv::isExpression(Operation *op) {
  return isa<VerbatimExprOp, VerbatimExprSEOp, GetModportOp,
             ReadInterfaceSignalOp, ConstantXOp, ConstantZOp, MacroRefExprOp,
             MacroRefExprSEOp>(op);
}

LogicalResult sv::verifyInProceduralRegion(Operation *op) {
  if (op->getParentOp()->hasTrait<sv::ProceduralRegion>())
    return success();
  op->emitError() << op->getName() << " should be in a procedural region";
  return failure();
}

LogicalResult sv::verifyInNonProceduralRegion(Operation *op) {
  if (!op->getParentOp()->hasTrait<sv::ProceduralRegion>())
    return success();
  op->emitError() << op->getName() << " should be in a non-procedural region";
  return failure();
}

/// Returns the operation registered with the given symbol name with the regions
/// of 'symbolTableOp'. recurse through nested regions which don't contain the
/// symboltable trait. Returns nullptr if no valid symbol was found.
static Operation *lookupSymbolInNested(Operation *symbolTableOp,
                                       StringRef symbol) {
  Region &region = symbolTableOp->getRegion(0);
  if (region.empty())
    return nullptr;

  // Look for a symbol with the given name.
  StringAttr symbolNameId = StringAttr::get(symbolTableOp->getContext(),
                                            SymbolTable::getSymbolAttrName());
  for (Block &block : region)
    for (Operation &nestedOp : block) {
      auto nameAttr = nestedOp.getAttrOfType<StringAttr>(symbolNameId);
      if (nameAttr && nameAttr.getValue() == symbol)
        return &nestedOp;
      if (!nestedOp.hasTrait<OpTrait::SymbolTable>() &&
          nestedOp.getNumRegions()) {
        if (auto *nop = lookupSymbolInNested(&nestedOp, symbol))
          return nop;
      }
    }
  return nullptr;
}

//===----------------------------------------------------------------------===//
// ImplicitSSAName Custom Directive
//===----------------------------------------------------------------------===//

static ParseResult parseImplicitSSAName(OpAsmParser &parser,
                                        NamedAttrList &resultAttrs) {

  if (parser.parseOptionalAttrDict(resultAttrs))
    return failure();

  // If the attribute dictionary contains no 'name' attribute, infer it from
  // the SSA name (if specified).
  bool hadName = llvm::any_of(resultAttrs, [](NamedAttribute attr) {
    return attr.getName() == "name";
  });

  // If there was no name specified, check to see if there was a useful name
  // specified in the asm file.
  if (hadName)
    return success();

  // If there is no explicit name attribute, get it from the SSA result name.
  // If numeric, just use an empty name.
  auto resultName = parser.getResultName(0).first;
  if (!resultName.empty() && isdigit(resultName[0]))
    resultName = "";
  auto nameAttr = parser.getBuilder().getStringAttr(resultName);
  auto *context = parser.getBuilder().getContext();
  resultAttrs.push_back({StringAttr::get(context, "name"), nameAttr});
  return success();
}

static void printImplicitSSAName(OpAsmPrinter &p, Operation *op,
                                 DictionaryAttr attr) {
  // Note that we only need to print the "name" attribute if the asmprinter
  // result name disagrees with it.  This can happen in strange cases, e.g.
  // when there are conflicts.
  bool namesDisagree = false;

  SmallString<32> resultNameStr;
  llvm::raw_svector_ostream tmpStream(resultNameStr);
  p.printOperand(op->getResult(0), tmpStream);
  auto expectedName = op->getAttrOfType<StringAttr>("name").getValue();
  auto actualName = tmpStream.str().drop_front();
  if (actualName != expectedName) {
    // Anonymous names are printed as digits, which is fine.
    if (!expectedName.empty() || !isdigit(actualName[0]))
      namesDisagree = true;
  }

  if (namesDisagree)
    p.printOptionalAttrDict(op->getAttrs(),
                            {SymbolTable::getSymbolAttrName(),
                             hw::InnerName::getInnerNameAttrName(),
                             "svAttributes"});
  else
    p.printOptionalAttrDict(op->getAttrs(),
                            {"name", SymbolTable::getSymbolAttrName(),
                             hw::InnerName::getInnerNameAttrName(),
                             "svAttributes"});
}

//===----------------------------------------------------------------------===//
// VerbatimExprOp
//===----------------------------------------------------------------------===//

/// Get the asm name for sv.verbatim.expr and sv.verbatim.expr.se.
static void
getVerbatimExprAsmResultNames(Operation *op,
                              function_ref<void(Value, StringRef)> setNameFn) {
  // If the string is macro like, then use a pretty name.  We only take the
  // string up to a weird character (like a paren) and currently ignore
  // parenthesized expressions.
  auto isOkCharacter = [](char c) { return llvm::isAlnum(c) || c == '_'; };
  auto name = op->getAttrOfType<StringAttr>("format_string").getValue();
  // Ignore a leading ` in macro name.
  if (name.startswith("`"))
    name = name.drop_front();
  name = name.take_while(isOkCharacter);
  if (!name.empty())
    setNameFn(op->getResult(0), name);
}

void VerbatimExprOp::getAsmResultNames(
    function_ref<void(Value, StringRef)> setNameFn) {
  getVerbatimExprAsmResultNames(getOperation(), std::move(setNameFn));
}

void VerbatimExprSEOp::getAsmResultNames(
    function_ref<void(Value, StringRef)> setNameFn) {
  getVerbatimExprAsmResultNames(getOperation(), std::move(setNameFn));
}

//===----------------------------------------------------------------------===//
// MacroRefExprOp
//===----------------------------------------------------------------------===//

void MacroRefExprOp::getAsmResultNames(
    function_ref<void(Value, StringRef)> setNameFn) {
  setNameFn(getResult(), getIdent().getName());
}

void MacroRefExprSEOp::getAsmResultNames(
    function_ref<void(Value, StringRef)> setNameFn) {
  setNameFn(getResult(), getIdent().getName());
}

//===----------------------------------------------------------------------===//
// ConstantXOp / ConstantZOp
//===----------------------------------------------------------------------===//

void ConstantXOp::getAsmResultNames(
    function_ref<void(Value, StringRef)> setNameFn) {
  SmallVector<char, 32> specialNameBuffer;
  llvm::raw_svector_ostream specialName(specialNameBuffer);
  specialName << "x_i" << getWidth();
  setNameFn(getResult(), specialName.str());
}

LogicalResult ConstantXOp::verify() {
  // We don't allow zero width constant or unknown width.
  if (getWidth() <= 0)
    return emitError("unsupported type");
  return success();
}

void ConstantZOp::getAsmResultNames(
    function_ref<void(Value, StringRef)> setNameFn) {
  SmallVector<char, 32> specialNameBuffer;
  llvm::raw_svector_ostream specialName(specialNameBuffer);
  specialName << "z_i" << getWidth();
  setNameFn(getResult(), specialName.str());
}

LogicalResult ConstantZOp::verify() {
  // We don't allow zero width constant or unknown type.
  if (getWidth() <= 0)
    return emitError("unsupported type");
  return success();
}

//===----------------------------------------------------------------------===//
// LocalParamOp
//===----------------------------------------------------------------------===//

void LocalParamOp::getAsmResultNames(OpAsmSetValueNameFn setNameFn) {
  // If the localparam has an optional 'name' attribute, use it.
  auto nameAttr = (*this)->getAttrOfType<StringAttr>("name");
  if (!nameAttr.getValue().empty())
    setNameFn(getResult(), nameAttr.getValue());
}

LogicalResult LocalParamOp::verify() {
  // Verify that this is a valid parameter value.
  return hw::checkParameterInContext(
      getValue(), (*this)->getParentOfType<hw::HWModuleOp>(), *this);
}

//===----------------------------------------------------------------------===//
// RegOp
//===----------------------------------------------------------------------===//

void RegOp::build(OpBuilder &builder, OperationState &odsState,
                  Type elementType, StringAttr name, StringAttr sym_name) {
  if (!name)
    name = builder.getStringAttr("");
  odsState.addAttribute("name", name);
  if (sym_name)
    odsState.addAttribute(hw::InnerName::getInnerNameAttrName(), sym_name);
  odsState.addTypes(hw::InOutType::get(elementType));
}

/// Suggest a name for each result value based on the saved result names
/// attribute.
void RegOp::getAsmResultNames(OpAsmSetValueNameFn setNameFn) {
  // If the wire has an optional 'name' attribute, use it.
  auto nameAttr = (*this)->getAttrOfType<StringAttr>("name");
  if (!nameAttr.getValue().empty())
    setNameFn(getResult(), nameAttr.getValue());
}

// If this reg is only written to, delete the reg and all writers.
LogicalResult RegOp::canonicalize(RegOp op, PatternRewriter &rewriter) {
  // Block if op has SV attributes.
  if (hasSVAttributes(op))
    return failure();

  // If the reg has a symbol, then we can't delete it.
  if (op.getInnerSymAttr())
    return failure();
  // Check that all operations on the wire are sv.assigns. All other wire
  // operations will have been handled by other canonicalization.
  for (auto &use : op.getResult().getUses())
    if (!isa<AssignOp>(use.getOwner()))
      return failure();

  // Remove all uses of the wire.
  for (auto &use : op.getResult().getUses())
    rewriter.eraseOp(use.getOwner());

  // Remove the wire.
  rewriter.eraseOp(op);
  return success();
}

//===----------------------------------------------------------------------===//
// LogicOp
//===----------------------------------------------------------------------===//

void LogicOp::build(OpBuilder &builder, OperationState &odsState,
                    Type elementType, StringAttr name, StringAttr sym_name) {
  if (!name)
    name = builder.getStringAttr("");
  odsState.addAttribute("name", name);
  if (sym_name)
    odsState.addAttribute(hw::InnerName::getInnerNameAttrName(), sym_name);
  odsState.addTypes(hw::InOutType::get(elementType));
}

/// Suggest a name for each result value based on the saved result names
/// attribute.
void LogicOp::getAsmResultNames(OpAsmSetValueNameFn setNameFn) {
  // If the logic has an optional 'name' attribute, use it.
  auto nameAttr = (*this)->getAttrOfType<StringAttr>("name");
  if (!nameAttr.getValue().empty())
    setNameFn(getResult(), nameAttr.getValue());
}

//===----------------------------------------------------------------------===//
// Control flow like-operations
//===----------------------------------------------------------------------===//

//===----------------------------------------------------------------------===//
// IfDefOp
//===----------------------------------------------------------------------===//

void IfDefOp::build(OpBuilder &builder, OperationState &result, StringRef cond,
                    std::function<void()> thenCtor,
                    std::function<void()> elseCtor) {
  build(builder, result, builder.getStringAttr(cond), std::move(thenCtor),
        std::move(elseCtor));
}

void IfDefOp::build(OpBuilder &builder, OperationState &result, StringAttr cond,
                    std::function<void()> thenCtor,
                    std::function<void()> elseCtor) {
  build(builder, result, MacroIdentAttr::get(builder.getContext(), cond),
        std::move(thenCtor), std::move(elseCtor));
}

void IfDefOp::build(OpBuilder &builder, OperationState &result,
                    MacroIdentAttr cond, std::function<void()> thenCtor,
                    std::function<void()> elseCtor) {
  OpBuilder::InsertionGuard guard(builder);

  result.addAttribute("cond", cond);
  builder.createBlock(result.addRegion());

  // Fill in the body of the #ifdef.
  if (thenCtor)
    thenCtor();

  Region *elseRegion = result.addRegion();
  if (elseCtor) {
    builder.createBlock(elseRegion);
    elseCtor();
  }
}

// If both thenRegion and elseRegion are empty, erase op.
template <class Op>
static LogicalResult canonicalizeIfDefLike(Op op, PatternRewriter &rewriter) {
  if (!op.getThenBlock()->empty())
    return failure();

  if (op.hasElse() && !op.getElseBlock()->empty())
    return failure();

  rewriter.eraseOp(op);
  return success();
}

LogicalResult IfDefOp::canonicalize(IfDefOp op, PatternRewriter &rewriter) {
  return canonicalizeIfDefLike(op, rewriter);
}

//===----------------------------------------------------------------------===//
// IfDefProceduralOp
//===----------------------------------------------------------------------===//

void IfDefProceduralOp::build(OpBuilder &builder, OperationState &result,
                              StringRef cond, std::function<void()> thenCtor,
                              std::function<void()> elseCtor) {
  build(builder, result, builder.getStringAttr(cond), std::move(thenCtor),
        std::move(elseCtor));
}

void IfDefProceduralOp::build(OpBuilder &builder, OperationState &result,
                              StringAttr cond, std::function<void()> thenCtor,
                              std::function<void()> elseCtor) {
  build(builder, result, MacroIdentAttr::get(builder.getContext(), cond),
        std::move(thenCtor), std::move(elseCtor));
}

void IfDefProceduralOp::build(OpBuilder &builder, OperationState &result,
                              MacroIdentAttr cond,
                              std::function<void()> thenCtor,
                              std::function<void()> elseCtor) {
  OpBuilder::InsertionGuard guard(builder);

  result.addAttribute("cond", cond);
  builder.createBlock(result.addRegion());

  // Fill in the body of the #ifdef.
  if (thenCtor)
    thenCtor();

  Region *elseRegion = result.addRegion();
  if (elseCtor) {
    builder.createBlock(elseRegion);
    elseCtor();
  }
}

LogicalResult IfDefProceduralOp::canonicalize(IfDefProceduralOp op,
                                              PatternRewriter &rewriter) {
  return canonicalizeIfDefLike(op, rewriter);
}

//===----------------------------------------------------------------------===//
// IfOp
//===----------------------------------------------------------------------===//

void IfOp::build(OpBuilder &builder, OperationState &result, Value cond,
                 std::function<void()> thenCtor,
                 std::function<void()> elseCtor) {
  OpBuilder::InsertionGuard guard(builder);

  result.addOperands(cond);
  builder.createBlock(result.addRegion());

  // Fill in the body of the if.
  if (thenCtor)
    thenCtor();

  Region *elseRegion = result.addRegion();
  if (elseCtor) {
    builder.createBlock(elseRegion);
    elseCtor();
  }
}

/// Replaces the given op with the contents of the given single-block region.
static void replaceOpWithRegion(PatternRewriter &rewriter, Operation *op,
                                Region &region) {
  assert(llvm::hasSingleElement(region) && "expected single-region block");
  Block *fromBlock = &region.front();
  // Merge it in above the specified operation.
  op->getBlock()->getOperations().splice(Block::iterator(op),
                                         fromBlock->getOperations());
}

LogicalResult IfOp::canonicalize(IfOp op, PatternRewriter &rewriter) {
  // Block if op has SV attributes.
  if (hasSVAttributes(op))
    return failure();

  if (auto constant = op.getCond().getDefiningOp<hw::ConstantOp>()) {

    if (constant.getValue().isAllOnesValue())
      replaceOpWithRegion(rewriter, op, op.getThenRegion());
    else if (!op.getElseRegion().empty())
      replaceOpWithRegion(rewriter, op, op.getElseRegion());

    rewriter.eraseOp(op);

    return success();
  }

  // Erase empty if's.

  // If there is stuff in the then block, leave this operation alone.
  if (!op.getThenBlock()->empty())
    return failure();

  // If not and there is no else, then this operation is just useless.
  if (!op.hasElse() || op.getElseBlock()->empty()) {
    rewriter.eraseOp(op);
    return success();
  }

  // Otherwise, invert the condition and move the 'else' block to the 'then'
<<<<<<< HEAD
  // region if the condition is a 2-state operation.  This changes x prop 
=======
  // region if the condition is a 2-state operation.  This changes x prop
>>>>>>> 5b2bc879
  // behavior so it needs to be guarded.
  if (is2StateExpression(op.getCond())) {
    auto cond = comb::createOrFoldNot(op.getLoc(), op.getCond(), rewriter);
    op.setOperand(cond);

    auto *thenBlock = op.getThenBlock(), *elseBlock = op.getElseBlock();

    // Move the body of the then block over to the else.
    thenBlock->getOperations().splice(thenBlock->end(),
<<<<<<< HEAD
                                    elseBlock->getOperations());
=======
                                      elseBlock->getOperations());
>>>>>>> 5b2bc879
    rewriter.eraseBlock(elseBlock);
    return success();
  }
  return failure();
}

//===----------------------------------------------------------------------===//
// AlwaysOp
//===----------------------------------------------------------------------===//

AlwaysOp::Condition AlwaysOp::getCondition(size_t idx) {
  return Condition{EventControl(getEvents()[idx].cast<IntegerAttr>().getInt()),
                   getOperand(idx)};
}

void AlwaysOp::build(OpBuilder &builder, OperationState &result,
                     ArrayRef<EventControl> events, ArrayRef<Value> clocks,
                     std::function<void()> bodyCtor) {
  assert(events.size() == clocks.size() &&
         "mismatch between event and clock list");
  OpBuilder::InsertionGuard guard(builder);

  SmallVector<Attribute> eventAttrs;
  for (auto event : events)
    eventAttrs.push_back(
        builder.getI32IntegerAttr(static_cast<int32_t>(event)));
  result.addAttribute("events", builder.getArrayAttr(eventAttrs));
  result.addOperands(clocks);

  // Set up the body.  Moves the insert point
  builder.createBlock(result.addRegion());

  // Fill in the body of the #ifdef.
  if (bodyCtor)
    bodyCtor();
}

/// Ensure that the symbol being instantiated exists and is an InterfaceOp.
LogicalResult AlwaysOp::verify() {
  if (getEvents().size() != getNumOperands())
    return emitError("different number of operands and events");
  return success();
}

static ParseResult parseEventList(
    OpAsmParser &p, Attribute &eventsAttr,
    SmallVectorImpl<OpAsmParser::UnresolvedOperand> &clocksOperands) {

  // Parse zero or more conditions intoevents and clocksOperands.
  SmallVector<Attribute> events;

  auto loc = p.getCurrentLocation();
  StringRef keyword;
  if (!p.parseOptionalKeyword(&keyword)) {
    while (1) {
      auto kind = symbolizeEventControl(keyword);
      if (!kind.has_value())
        return p.emitError(loc, "expected 'posedge', 'negedge', or 'edge'");
      auto eventEnum = static_cast<int32_t>(*kind);
      events.push_back(p.getBuilder().getI32IntegerAttr(eventEnum));

      clocksOperands.push_back({});
      if (p.parseOperand(clocksOperands.back()))
        return failure();

      if (failed(p.parseOptionalComma()))
        break;
      if (p.parseKeyword(&keyword))
        return failure();
    }
  }
  eventsAttr = p.getBuilder().getArrayAttr(events);
  return success();
}

static void printEventList(OpAsmPrinter &p, AlwaysOp op, ArrayAttr portsAttr,
                           OperandRange operands) {
  for (size_t i = 0, e = op.getNumConditions(); i != e; ++i) {
    if (i != 0)
      p << ", ";
    auto cond = op.getCondition(i);
    p << stringifyEventControl(cond.event);
    p << ' ';
    p.printOperand(cond.value);
  }
}

//===----------------------------------------------------------------------===//
// AlwaysFFOp
//===----------------------------------------------------------------------===//

void AlwaysFFOp::build(OpBuilder &builder, OperationState &result,
                       EventControl clockEdge, Value clock,
                       std::function<void()> bodyCtor) {
  OpBuilder::InsertionGuard guard(builder);

  result.addAttribute(
      "clockEdge", builder.getI32IntegerAttr(static_cast<int32_t>(clockEdge)));
  result.addOperands(clock);
  result.addAttribute(
      "resetStyle",
      builder.getI32IntegerAttr(static_cast<int32_t>(ResetType::NoReset)));

  // Set up the body.  Moves Insert Point
  builder.createBlock(result.addRegion());

  if (bodyCtor)
    bodyCtor();

  // Set up the reset region.
  result.addRegion();
}

void AlwaysFFOp::build(OpBuilder &builder, OperationState &result,
                       EventControl clockEdge, Value clock,
                       ResetType resetStyle, EventControl resetEdge,
                       Value reset, std::function<void()> bodyCtor,
                       std::function<void()> resetCtor) {
  OpBuilder::InsertionGuard guard(builder);

  result.addAttribute(
      "clockEdge", builder.getI32IntegerAttr(static_cast<int32_t>(clockEdge)));
  result.addOperands(clock);
  result.addAttribute("resetStyle", builder.getI32IntegerAttr(
                                        static_cast<int32_t>(resetStyle)));
  result.addAttribute(
      "resetEdge", builder.getI32IntegerAttr(static_cast<int32_t>(resetEdge)));
  result.addOperands(reset);

  // Set up the body.  Moves Insert Point.
  builder.createBlock(result.addRegion());

  if (bodyCtor)
    bodyCtor();

  // Set up the reset.  Moves Insert Point.
  builder.createBlock(result.addRegion());

  if (resetCtor)
    resetCtor();
}

//===----------------------------------------------------------------------===//
// AlwaysCombOp
//===----------------------------------------------------------------------===//

void AlwaysCombOp::build(OpBuilder &builder, OperationState &result,
                         std::function<void()> bodyCtor) {
  OpBuilder::InsertionGuard guard(builder);

  builder.createBlock(result.addRegion());

  if (bodyCtor)
    bodyCtor();
}

//===----------------------------------------------------------------------===//
// InitialOp
//===----------------------------------------------------------------------===//

void InitialOp::build(OpBuilder &builder, OperationState &result,
                      std::function<void()> bodyCtor) {
  OpBuilder::InsertionGuard guard(builder);

  builder.createBlock(result.addRegion());

  // Fill in the body of the #ifdef.
  if (bodyCtor)
    bodyCtor();
}

//===----------------------------------------------------------------------===//
// CaseOp
//===----------------------------------------------------------------------===//

/// Return the letter for the specified pattern bit, e.g. "0", "1", "x" or "z".
char sv::getLetter(CasePatternBit bit) {
  switch (bit) {
  case CasePatternBit::Zero:
    return '0';
  case CasePatternBit::One:
    return '1';
  case CasePatternBit::AnyX:
    return 'x';
  case CasePatternBit::AnyZ:
    return 'z';
  }
  llvm_unreachable("invalid casez PatternBit");
}

/// Return the specified bit, bit 0 is the least significant bit.
auto CaseBitPattern::getBit(size_t bitNumber) const -> CasePatternBit {
  return CasePatternBit(unsigned(intAttr.getValue()[bitNumber * 2]) +
                        2 * unsigned(intAttr.getValue()[bitNumber * 2 + 1]));
}

bool CaseBitPattern::hasX() const {
  for (size_t i = 0, e = getWidth(); i != e; ++i)
    if (getBit(i) == CasePatternBit::AnyX)
      return true;
  return false;
}

bool CaseBitPattern::hasZ() const {
  for (size_t i = 0, e = getWidth(); i != e; ++i)
    if (getBit(i) == CasePatternBit::AnyZ)
      return true;
  return false;
}
static SmallVector<CasePatternBit> getPatternBitsForValue(const APInt &value) {
  SmallVector<CasePatternBit> result;
  result.reserve(value.getBitWidth());
  for (size_t i = 0, e = value.getBitWidth(); i != e; ++i)
    result.push_back(CasePatternBit(value[i]));

  return result;
}

// Get a CaseBitPattern from a specified list of PatternBits.  Bits are
// specified in most least significant order - element zero is the least
// significant bit.
CaseBitPattern::CaseBitPattern(const APInt &value, MLIRContext *context)
    : CaseBitPattern(getPatternBitsForValue(value), context) {}

// Get a CaseBitPattern from a specified list of PatternBits.  Bits are
// specified in most least significant order - element zero is the least
// significant bit.
CaseBitPattern::CaseBitPattern(ArrayRef<CasePatternBit> bits,
                               MLIRContext *context)
    : CasePattern(CPK_bit) {
  APInt pattern(bits.size() * 2, 0);
  for (auto elt : llvm::reverse(bits)) {
    pattern <<= 2;
    pattern |= unsigned(elt);
  }
  auto patternType = IntegerType::get(context, bits.size() * 2);
  intAttr = IntegerAttr::get(patternType, pattern);
}

auto CaseOp::getCases() -> SmallVector<CaseInfo, 4> {
  SmallVector<CaseInfo, 4> result;
  assert(getCasePatterns().size() == getNumRegions() &&
         "case pattern / region count mismatch");
  size_t nextRegion = 0;
  for (auto elt : getCasePatterns()) {
    llvm::TypeSwitch<Attribute>(elt)
        .Case<hw::EnumFieldAttr>([&](auto enumAttr) {
          result.push_back({std::make_unique<CaseEnumPattern>(enumAttr),
                            &getRegion(nextRegion++).front()});
        })
        .Case<IntegerAttr>([&](auto intAttr) {
          result.push_back({std::make_unique<CaseBitPattern>(intAttr),
                            &getRegion(nextRegion++).front()});
        })
        .Case<CaseDefaultPattern::AttrType>([&](auto) {
          result.push_back({std::make_unique<CaseDefaultPattern>(getContext()),
                            &getRegion(nextRegion++).front()});
        })
        .Default([](auto) {
          assert(false && "invalid case pattern attribute type");
        });
  }

  return result;
}

StringRef CaseEnumPattern::getFieldValue() const {
  return enumAttr.cast<hw::EnumFieldAttr>().getField();
}

/// Parse case op.
/// case op ::= `sv.case` case-style? validation-qualifier? cond `:` type
///             attr-dict case-pattern^*
/// case-style ::= `case` | `casex` | `casez`
/// validation-qualifier (see SV Spec 12.5.3) ::= `unique` | `unique0`
///                                             | `priority`
/// case-pattern ::= `case` bit-pattern `:` region
ParseResult CaseOp::parse(OpAsmParser &parser, OperationState &result) {
  auto &builder = parser.getBuilder();

  OpAsmParser::UnresolvedOperand condOperand;
  Type condType;

  auto loc = parser.getCurrentLocation();

  StringRef keyword;
  if (!parser.parseOptionalKeyword(&keyword, {"case", "casex", "casez"})) {
    auto kind = symbolizeCaseStmtType(keyword);
    auto caseEnum = static_cast<int32_t>(kind.value());
    result.addAttribute("caseStyle", builder.getI32IntegerAttr(caseEnum));
  }

  // Parse validation qualifier.
  if (!parser.parseOptionalKeyword(
          &keyword, {"plain", "priority", "unique", "unique0"})) {
    auto kind = symbolizeValidationQualifierTypeEnum(keyword);
    result.addAttribute("validationQualifier",
                        ValidationQualifierTypeEnumAttr::get(
                            builder.getContext(), kind.value()));
  }

  if (parser.parseOperand(condOperand) || parser.parseColonType(condType) ||
      parser.parseOptionalAttrDict(result.attributes) ||
      parser.resolveOperand(condOperand, condType, result.operands))
    return failure();

  // Check the integer type.
  Type canonicalCondType = hw::getCanonicalType(condType);
  hw::EnumType enumType = canonicalCondType.dyn_cast<hw::EnumType>();
  unsigned condWidth = 0;
  if (!enumType) {
    if (!result.operands[0].getType().isSignlessInteger())
      return parser.emitError(loc, "condition must have signless integer type");
    condWidth = condType.getIntOrFloatBitWidth();
  }

  // Parse all the cases.
  SmallVector<Attribute> casePatterns;
  SmallVector<CasePatternBit, 16> caseBits;
  while (1) {
    if (succeeded(parser.parseOptionalKeyword("default"))) {
      casePatterns.push_back(CaseDefaultPattern(parser.getContext()).attr());
    } else if (failed(parser.parseOptionalKeyword("case"))) {
      // Not default or case, must be the end of the cases.
      break;
    } else if (enumType) {
      // Enumerated case; parse the case value.
      StringRef caseVal;

      if (parser.parseKeyword(&caseVal))
        return failure();

      if (!enumType.contains(caseVal))
        return parser.emitError(loc)
               << "case value '" + caseVal + "' is not a member of enum type "
               << enumType;
      casePatterns.push_back(
          hw::EnumFieldAttr::get(parser.getEncodedSourceLoc(loc),
                                 builder.getStringAttr(caseVal), enumType));
    } else {
      // Parse the pattern.  It always starts with b, so it is an MLIR
      // keyword.
      StringRef caseVal;
      loc = parser.getCurrentLocation();
      if (parser.parseKeyword(&caseVal))
        return failure();

      if (caseVal.front() != 'b')
        return parser.emitError(loc, "expected case value starting with 'b'");
      caseVal = caseVal.drop_front();

      // Parse and decode each bit, we reverse the list later for MSB->LSB.
      for (; !caseVal.empty(); caseVal = caseVal.drop_front()) {
        CasePatternBit bit;
        switch (caseVal.front()) {
        case '0':
          bit = CasePatternBit::Zero;
          break;
        case '1':
          bit = CasePatternBit::One;
          break;
        case 'x':
          bit = CasePatternBit::AnyX;
          break;
        case 'z':
          bit = CasePatternBit::AnyZ;
          break;
        default:
          return parser.emitError(loc, "unexpected case bit '")
                 << caseVal.front() << "'";
        }
        caseBits.push_back(bit);
      }

      if (caseVal.size() > condWidth)
        return parser.emitError(loc, "too many bits specified in pattern");
      std::reverse(caseBits.begin(), caseBits.end());

      // High zeros may be missing.
      if (caseBits.size() < condWidth)
        caseBits.append(condWidth - caseBits.size(), CasePatternBit::Zero);

      auto resultPattern = CaseBitPattern(caseBits, builder.getContext());
      casePatterns.push_back(resultPattern.attr());
      caseBits.clear();
    }

    // Parse the case body.
    auto caseRegion = std::make_unique<Region>();
    if (parser.parseColon() || parser.parseRegion(*caseRegion))
      return failure();
    result.addRegion(std::move(caseRegion));
  }

  result.addAttribute("casePatterns", builder.getArrayAttr(casePatterns));
  return success();
}

void CaseOp::print(OpAsmPrinter &p) {
  p << ' ';
  if (getCaseStyle() == CaseStmtType::CaseXStmt)
    p << "casex ";
  else if (getCaseStyle() == CaseStmtType::CaseZStmt)
    p << "casez ";

  if (getValidationQualifier() !=
      ValidationQualifierTypeEnum::ValidationQualifierPlain)
    p << stringifyValidationQualifierTypeEnum(getValidationQualifier()) << ' ';

  p << getCond() << " : " << getCond().getType();
  p.printOptionalAttrDict(
      (*this)->getAttrs(),
      /*elidedAttrs=*/{"casePatterns", "caseStyle", "validationQualifier"});

  for (auto &caseInfo : getCases()) {
    p.printNewline();
    auto &pattern = caseInfo.pattern;

    llvm::TypeSwitch<CasePattern *>(pattern.get())
        .Case<CaseBitPattern>([&](auto bitPattern) {
          p << "case b";
          for (size_t bit = 0, e = bitPattern->getWidth(); bit != e; ++bit)
            p << getLetter(bitPattern->getBit(e - bit - 1));
        })
        .Case<CaseEnumPattern>([&](auto enumPattern) {
          p << "case " << enumPattern->getFieldValue();
        })
        .Case<CaseDefaultPattern>([&](auto) { p << "default"; })
        .Default([&](auto) { assert(false && "unhandled case pattern"); });

    p << ": ";
    p.printRegion(*caseInfo.block->getParent(), /*printEntryBlockArgs=*/false,
                  /*printBlockTerminators=*/true);
  }
}

LogicalResult CaseOp::verify() {
  if (!(hw::isHWIntegerType(getCond().getType()) ||
        hw::isHWEnumType(getCond().getType())))
    return emitError("condition must have either integer or enum type");

  // Ensure that the number of regions and number of case values match.
  if (getCasePatterns().size() != getNumRegions())
    return emitOpError("case pattern / region count mismatch");
  return success();
}

/// This ctor allows you to build a CaseZ with some number of cases, getting
/// a callback for each case.
void CaseOp::build(
    OpBuilder &builder, OperationState &result, CaseStmtType caseStyle,
    ValidationQualifierTypeEnum validationQualifier, Value cond,
    size_t numCases,
    std::function<std::unique_ptr<CasePattern>(size_t)> caseCtor) {
  result.addOperands(cond);
  result.addAttribute("caseStyle",
                      CaseStmtTypeAttr::get(builder.getContext(), caseStyle));
  result.addAttribute("validationQualifier",
                      ValidationQualifierTypeEnumAttr::get(
                          builder.getContext(), validationQualifier));
  SmallVector<Attribute> casePatterns;

  OpBuilder::InsertionGuard guard(builder);

  // Fill in the cases with the callback.
  for (size_t i = 0, e = numCases; i != e; ++i) {
    builder.createBlock(result.addRegion());
    casePatterns.push_back(caseCtor(i)->attr());
  }

  result.addAttribute("casePatterns", builder.getArrayAttr(casePatterns));
}

// Strength reduce case styles based on the bit patterns.
LogicalResult CaseOp::canonicalize(CaseOp op, PatternRewriter &rewriter) {
  if (op.getCaseStyle() == CaseStmtType::CaseStmt)
    return failure();
  if (op.getCond().getType().isa<hw::EnumType>())
    return failure();

  auto caseInfo = op.getCases();
  bool noXZ = llvm::all_of(caseInfo, [](const CaseInfo &ci) {
    return !ci.pattern.get()->hasX() && !ci.pattern.get()->hasZ();
  });
  bool noX = llvm::all_of(caseInfo, [](const CaseInfo &ci) {
    if (isa<CaseDefaultPattern>(ci.pattern))
      return true;
    return !ci.pattern.get()->hasX();
  });
  bool noZ = llvm::all_of(caseInfo, [](const CaseInfo &ci) {
    if (isa<CaseDefaultPattern>(ci.pattern))
      return true;
    return !ci.pattern.get()->hasZ();
  });

  if (op.getCaseStyle() == CaseStmtType::CaseXStmt) {
    if (noXZ) {
      rewriter.updateRootInPlace(op, [&]() {
        op.setCaseStyleAttr(
            CaseStmtTypeAttr::get(op.getContext(), CaseStmtType::CaseStmt));
      });
      return success();
    }
    if (noX) {
      rewriter.updateRootInPlace(op, [&]() {
        op.setCaseStyleAttr(
            CaseStmtTypeAttr::get(op.getContext(), CaseStmtType::CaseZStmt));
      });
      return success();
    }
  }

  if (op.getCaseStyle() == CaseStmtType::CaseZStmt && noZ) {
    rewriter.updateRootInPlace(op, [&]() {
      op.setCaseStyleAttr(
          CaseStmtTypeAttr::get(op.getContext(), CaseStmtType::CaseStmt));
    });
    return success();
  }

  return failure();
}

//===----------------------------------------------------------------------===//
// OrderedOutputOp
//===----------------------------------------------------------------------===//

void OrderedOutputOp::build(OpBuilder &builder, OperationState &result,
                            std::function<void()> body) {
  OpBuilder::InsertionGuard guard(builder);

  builder.createBlock(result.addRegion());

  // Fill in the body of the ordered block.
  if (body)
    body();
}

//===----------------------------------------------------------------------===//
// Assignment statements
//===----------------------------------------------------------------------===//

LogicalResult BPAssignOp::verify() {
  if (isa<sv::WireOp>(getDest().getDefiningOp()))
    return emitOpError(
        "Verilog disallows procedural assignment to a net type (did you intend "
        "to use a variable type, e.g., sv.reg?)");
  return success();
}

LogicalResult PAssignOp::verify() {
  if (isa<sv::WireOp>(getDest().getDefiningOp()))
    return emitOpError(
        "Verilog disallows procedural assignment to a net type (did you intend "
        "to use a variable type, e.g., sv.reg?)");
  return success();
}

//===----------------------------------------------------------------------===//
// TypeDecl operations
//===----------------------------------------------------------------------===//

void InterfaceOp::build(OpBuilder &builder, OperationState &result,
                        StringRef sym_name, std::function<void()> body) {
  OpBuilder::InsertionGuard guard(builder);

  result.addAttribute(::SymbolTable::getSymbolAttrName(),
                      builder.getStringAttr(sym_name));
  builder.createBlock(result.addRegion());
  if (body)
    body();
}

ModportType InterfaceOp::getModportType(StringRef modportName) {
  assert(lookupSymbol<InterfaceModportOp>(modportName) &&
         "Modport symbol not found.");
  auto *ctxt = getContext();
  return ModportType::get(
      getContext(),
      SymbolRefAttr::get(ctxt, getSymName(),
                         {SymbolRefAttr::get(ctxt, modportName)}));
}

Type InterfaceOp::getSignalType(StringRef signalName) {
  InterfaceSignalOp signal = lookupSymbol<InterfaceSignalOp>(signalName);
  assert(signal && "Interface signal symbol not found.");
  return signal.getType();
}

static ParseResult parseModportStructs(OpAsmParser &parser,
                                       ArrayAttr &portsAttr) {

  auto context = parser.getBuilder().getContext();

  SmallVector<Attribute, 8> ports;
  auto parseElement = [&]() -> ParseResult {
    auto direction = ModportDirectionAttr::parse(parser, {});
    if (!direction)
      return failure();

    FlatSymbolRefAttr signal;
    if (parser.parseAttribute(signal))
      return failure();

    ports.push_back(ModportStructAttr::get(
        context, direction.cast<ModportDirectionAttr>(), signal));
    return success();
  };
  if (parser.parseCommaSeparatedList(OpAsmParser::Delimiter::Paren,
                                     parseElement))
    return failure();

  portsAttr = ArrayAttr::get(context, ports);
  return success();
}

static void printModportStructs(OpAsmPrinter &p, Operation *,
                                ArrayAttr portsAttr) {
  p << "(";
  llvm::interleaveComma(portsAttr, p, [&](Attribute attr) {
    auto port = attr.cast<ModportStructAttr>();
    p << stringifyEnum(port.getDirection().getValue());
    p << ' ';
    p.printSymbolName(port.getSignal().getRootReference().getValue());
  });
  p << ')';
}

void InterfaceSignalOp::build(mlir::OpBuilder &builder,
                              ::mlir::OperationState &state, StringRef name,
                              mlir::Type type) {
  build(builder, state, name, mlir::TypeAttr::get(type));
}

void InterfaceModportOp::build(OpBuilder &builder, OperationState &state,
                               StringRef name, ArrayRef<StringRef> inputs,
                               ArrayRef<StringRef> outputs) {
  auto *ctxt = builder.getContext();
  SmallVector<Attribute, 8> directions;
  ModportDirectionAttr inputDir =
      ModportDirectionAttr::get(ctxt, ModportDirection::input);
  ModportDirectionAttr outputDir =
      ModportDirectionAttr::get(ctxt, ModportDirection::output);
  for (auto input : inputs)
    directions.push_back(ModportStructAttr::get(
        ctxt, inputDir, SymbolRefAttr::get(ctxt, input)));
  for (auto output : outputs)
    directions.push_back(ModportStructAttr::get(
        ctxt, outputDir, SymbolRefAttr::get(ctxt, output)));
  build(builder, state, name, ArrayAttr::get(ctxt, directions));
}

/// Ensure that the symbol being instantiated exists and is an InterfaceOp.
LogicalResult InterfaceInstanceOp::verify() {
  auto *symtable = SymbolTable::getNearestSymbolTable(*this);
  if (!symtable)
    return emitError("sv.interface.instance must exist within a region "
                     "which has a symbol table.");
  auto ifaceTy = getType();
  auto referencedOp =
      SymbolTable::lookupSymbolIn(symtable, ifaceTy.getInterface());
  if (!referencedOp)
    return emitError("Symbol not found: ") << ifaceTy.getInterface() << ".";
  if (!isa<InterfaceOp>(referencedOp))
    return emitError("Symbol ")
           << ifaceTy.getInterface() << " is not an InterfaceOp.";
  return success();
}

/// Ensure that the symbol being instantiated exists and is an
/// InterfaceModportOp.
LogicalResult GetModportOp::verify() {
  auto *symtable = SymbolTable::getNearestSymbolTable(*this);
  if (!symtable)
    return emitError("sv.interface.instance must exist within a region "
                     "which has a symbol table.");
  auto ifaceTy = getType();
  auto referencedOp =
      SymbolTable::lookupSymbolIn(symtable, ifaceTy.getModport());
  if (!referencedOp)
    return emitError("Symbol not found: ") << ifaceTy.getModport() << ".";
  if (!isa<InterfaceModportOp>(referencedOp))
    return emitError("Symbol ")
           << ifaceTy.getModport() << " is not an InterfaceModportOp.";
  return success();
}

void GetModportOp::build(OpBuilder &builder, OperationState &state, Value value,
                         StringRef field) {
  auto ifaceTy = value.getType().dyn_cast<InterfaceType>();
  assert(ifaceTy && "GetModportOp expects an InterfaceType.");
  auto fieldAttr = SymbolRefAttr::get(builder.getContext(), field);
  auto modportSym =
      SymbolRefAttr::get(ifaceTy.getInterface().getRootReference(), fieldAttr);
  build(builder, state, ModportType::get(builder.getContext(), modportSym),
        value, fieldAttr);
}

/// Lookup the op for the modport declaration.  This returns null on invalid
/// IR.
InterfaceModportOp
GetModportOp::getReferencedDecl(const hw::HWSymbolCache &cache) {
  return dyn_cast_or_null<InterfaceModportOp>(
      cache.getDefinition(getFieldAttr()));
}

void ReadInterfaceSignalOp::build(OpBuilder &builder, OperationState &state,
                                  Value iface, StringRef signalName) {
  auto ifaceTy = iface.getType().dyn_cast<InterfaceType>();
  assert(ifaceTy && "ReadInterfaceSignalOp expects an InterfaceType.");
  auto fieldAttr = SymbolRefAttr::get(builder.getContext(), signalName);
  InterfaceOp ifaceDefOp = SymbolTable::lookupNearestSymbolFrom<InterfaceOp>(
      iface.getDefiningOp(), ifaceTy.getInterface());
  assert(ifaceDefOp &&
         "ReadInterfaceSignalOp could not resolve an InterfaceOp.");
  build(builder, state, ifaceDefOp.getSignalType(signalName), iface, fieldAttr);
}

/// Lookup the op for the signal declaration.  This returns null on invalid
/// IR.
InterfaceSignalOp
ReadInterfaceSignalOp::getReferencedDecl(const hw::HWSymbolCache &cache) {
  return dyn_cast_or_null<InterfaceSignalOp>(
      cache.getDefinition(getSignalNameAttr()));
}

ParseResult parseIfaceTypeAndSignal(OpAsmParser &p, Type &ifaceTy,
                                    FlatSymbolRefAttr &signalName) {
  SymbolRefAttr fullSym;
  if (p.parseAttribute(fullSym) || fullSym.getNestedReferences().size() != 1)
    return failure();

  auto *ctxt = p.getBuilder().getContext();
  ifaceTy = InterfaceType::get(
      ctxt, FlatSymbolRefAttr::get(fullSym.getRootReference()));
  signalName = FlatSymbolRefAttr::get(fullSym.getLeafReference());
  return success();
}

void printIfaceTypeAndSignal(OpAsmPrinter &p, Operation *op, Type type,
                             FlatSymbolRefAttr signalName) {
  InterfaceType ifaceTy = type.dyn_cast<InterfaceType>();
  assert(ifaceTy && "Expected an InterfaceType");
  auto sym = SymbolRefAttr::get(ifaceTy.getInterface().getRootReference(),
                                {signalName});
  p << sym;
}

LogicalResult verifySignalExists(Value ifaceVal, FlatSymbolRefAttr signalName) {
  auto ifaceTy = ifaceVal.getType().dyn_cast<InterfaceType>();
  if (!ifaceTy)
    return failure();
  InterfaceOp iface = SymbolTable::lookupNearestSymbolFrom<InterfaceOp>(
      ifaceVal.getDefiningOp(), ifaceTy.getInterface());
  if (!iface)
    return failure();
  InterfaceSignalOp signal = iface.lookupSymbol<InterfaceSignalOp>(signalName);
  if (!signal)
    return failure();
  return success();
}

Operation *
InterfaceInstanceOp::getReferencedInterface(const hw::HWSymbolCache *cache) {
  FlatSymbolRefAttr interface = getInterfaceType().getInterface();
  if (cache)
    if (auto *result = cache->getDefinition(interface))
      return result;

  auto topLevelModuleOp = (*this)->getParentOfType<ModuleOp>();
  if (!topLevelModuleOp)
    return nullptr;

  return topLevelModuleOp.lookupSymbol(interface);
}

LogicalResult AssignInterfaceSignalOp::verify() {
  return verifySignalExists(getIface(), getSignalNameAttr());
}

LogicalResult ReadInterfaceSignalOp::verify() {
  return verifySignalExists(getIface(), getSignalNameAttr());
}

//===----------------------------------------------------------------------===//
// WireOp
//===----------------------------------------------------------------------===//

void WireOp::build(OpBuilder &builder, OperationState &odsState,
                   Type elementType, StringAttr name, StringAttr sym_name) {
  if (!name)
    name = builder.getStringAttr("");
  if (sym_name)
    odsState.addAttribute(hw::InnerName::getInnerNameAttrName(), sym_name);

  odsState.addAttribute("name", name);
  odsState.addTypes(InOutType::get(elementType));
}

/// Suggest a name for each result value based on the saved result names
/// attribute.
void WireOp::getAsmResultNames(OpAsmSetValueNameFn setNameFn) {
  // If the wire has an optional 'name' attribute, use it.
  auto nameAttr = (*this)->getAttrOfType<StringAttr>("name");
  if (!nameAttr.getValue().empty())
    setNameFn(getResult(), nameAttr.getValue());
}

// If this wire is only written to, delete the wire and all writers.
LogicalResult WireOp::canonicalize(WireOp wire, PatternRewriter &rewriter) {
  // Block if op has SV attributes.
  if (hasSVAttributes(wire))
    return failure();

  // If the wire has a symbol, then we can't delete it.
  if (wire.getInnerSymAttr())
    return failure();

  // Wires have inout type, so they'll have assigns and read_inout operations
  // that work on them.  If anything unexpected is found then leave it alone.
  SmallVector<sv::ReadInOutOp> reads;
  sv::AssignOp write;

  for (auto *user : wire->getUsers()) {
    if (auto read = dyn_cast<sv::ReadInOutOp>(user)) {
      reads.push_back(read);
      continue;
    }

    // Otherwise must be an assign, and we must not have seen a write yet.
    auto assign = dyn_cast<sv::AssignOp>(user);
    // Either the wire has more than one write or another kind of Op (other than
    // AssignOp and ReadInOutOp), then can't optimize.
    if (!assign || write)
      return failure();

    // If the assign op has SV attributes, we don't want to delete the
    // assignment.
    if (hasSVAttributes(assign))
      return failure();

    write = assign;
  }

  Value connected;
  if (!write) {
    // If no write and only reads, then replace with XOp.
    connected = rewriter.create<ConstantXOp>(
        wire.getLoc(),
        wire.getResult().getType().cast<InOutType>().getElementType());
  } else if (isa<hw::HWModuleOp>(write->getParentOp()))
    connected = write.getSrc();
  else
    // If the write is happening at the module level then we don't have any
    // use-before-def checking to do, so we only handle that for now.
    return failure();

  // Ok, we can do this.  Replace all the reads with the connected value.
  for (auto read : reads)
    rewriter.replaceOp(read, connected);

  // And remove the write and wire itself.
  if (write)
    rewriter.eraseOp(write);
  rewriter.eraseOp(wire);
  return success();
}

//===----------------------------------------------------------------------===//
// ReadInOutOp
//===----------------------------------------------------------------------===//

void ReadInOutOp::build(OpBuilder &builder, OperationState &result,
                        Value input) {
  auto resultType = input.getType().cast<InOutType>().getElementType();
  build(builder, result, resultType, input);
}

//===----------------------------------------------------------------------===//
// ArrayIndexInOutOp
//===----------------------------------------------------------------------===//

void ArrayIndexInOutOp::build(OpBuilder &builder, OperationState &result,
                              Value input, Value index) {
  auto resultType = input.getType().cast<InOutType>().getElementType();
  resultType = getAnyHWArrayElementType(resultType);
  assert(resultType && "input should have 'inout of an array' type");
  build(builder, result, InOutType::get(resultType), input, index);
}

//===----------------------------------------------------------------------===//
// IndexedPartSelectInOutOp
//===----------------------------------------------------------------------===//

void IndexedPartSelectInOutOp::build(OpBuilder &builder, OperationState &result,
                                     Value input, Value base, int32_t width,
                                     bool decrement) {
  auto resultType =
      hw::InOutType::get(IntegerType::get(builder.getContext(), width));
  build(builder, result, resultType, input, base, width, decrement);
}

LogicalResult IndexedPartSelectInOutOp::inferReturnTypes(
    MLIRContext *context, Optional<Location> loc, ValueRange operands,
    DictionaryAttr attrs, mlir::RegionRange regions,
    SmallVectorImpl<Type> &results) {
  auto width = attrs.get("width");
  if (!width)
    return failure();

  results.push_back(hw::InOutType::get(
      IntegerType::get(context, width.cast<IntegerAttr>().getInt())));
  return success();
}

LogicalResult IndexedPartSelectInOutOp::verify() {
  unsigned inputWidth = 0, resultWidth = 0;
  auto opWidth = getWidth();

  if (auto i = getInput()
                   .getType()
                   .cast<InOutType>()
                   .getElementType()
                   .dyn_cast<IntegerType>())
    inputWidth = i.getWidth();
  else
    return emitError("input element type must be Integer");

  if (auto resType =
          getType().cast<InOutType>().getElementType().dyn_cast<IntegerType>())
    resultWidth = resType.getWidth();
  else
    return emitError("result element type must be Integer");

  if (opWidth > inputWidth)
    return emitError("slice width should not be greater than input width");
  if (opWidth != resultWidth)
    return emitError("result width must be equal to slice width");
  return success();
}

OpFoldResult IndexedPartSelectInOutOp::fold(ArrayRef<Attribute> constants) {
  if (getType() == getInput().getType())
    return getInput();
  return {};
}

//===----------------------------------------------------------------------===//
// IndexedPartSelectOp
//===----------------------------------------------------------------------===//

void IndexedPartSelectOp::build(OpBuilder &builder, OperationState &result,
                                Value input, Value base, int32_t width,
                                bool decrement) {
  auto resultType = (IntegerType::get(builder.getContext(), width));
  build(builder, result, resultType, input, base, width, decrement);
}

LogicalResult IndexedPartSelectOp::inferReturnTypes(
    MLIRContext *context, Optional<Location> loc, ValueRange operands,
    DictionaryAttr attrs, mlir::RegionRange regions,
    SmallVectorImpl<Type> &results) {
  auto width = attrs.get("width");
  if (!width)
    return failure();

  results.push_back(
      IntegerType::get(context, width.cast<IntegerAttr>().getInt()));
  return success();
}

LogicalResult IndexedPartSelectOp::verify() {
  auto opWidth = getWidth();

  unsigned resultWidth = getType().cast<IntegerType>().getWidth();
  unsigned inputWidth = getInput().getType().cast<IntegerType>().getWidth();

  if (opWidth > inputWidth)
    return emitError("slice width should not be greater than input width");
  if (opWidth != resultWidth)
    return emitError("result width must be equal to slice width");
  return success();
}

//===----------------------------------------------------------------------===//
// StructFieldInOutOp
//===----------------------------------------------------------------------===//

LogicalResult StructFieldInOutOp::inferReturnTypes(
    MLIRContext *context, Optional<Location> loc, ValueRange operands,
    DictionaryAttr attrs, mlir::RegionRange regions,
    SmallVectorImpl<Type> &results) {
  auto field = attrs.get("field");
  if (!field)
    return failure();
  auto structType =
      hw::type_cast<hw::StructType>(getInOutElementType(operands[0].getType()));
  auto resultType = structType.getFieldType(field.cast<StringAttr>());
  if (!resultType)
    return failure();

  results.push_back(hw::InOutType::get(resultType));
  return success();
}

//===----------------------------------------------------------------------===//
// Other ops.
//===----------------------------------------------------------------------===//

LogicalResult AliasOp::verify() {
  // Must have at least two operands.
  if (getAliases().size() < 2)
    return emitOpError("alias must have at least two operands");

  return success();
}

//===----------------------------------------------------------------------===//
// BindOp
//===----------------------------------------------------------------------===//

/// Instances must be at the top level of the hw.module (or within a `ifdef)
// and are typically at the end of it, so we scan backwards to find them.
template <class Op>
static Op findInstanceSymbolInBlock(StringAttr name, Block *body) {
  for (auto &op : llvm::reverse(body->getOperations())) {
    if (auto instance = dyn_cast<Op>(op)) {
      if (instance.getInnerSym() &&
          instance.getInnerSym().value() == name.getValue())
        return instance;
    }

    if (auto ifdef = dyn_cast<IfDefOp>(op)) {
      if (auto result =
              findInstanceSymbolInBlock<Op>(name, ifdef.getThenBlock()))
        return result;
      if (ifdef.hasElse())
        if (auto result =
                findInstanceSymbolInBlock<Op>(name, ifdef.getElseBlock()))
          return result;
    }
  }
  return {};
}

hw::InstanceOp BindOp::getReferencedInstance(const hw::HWSymbolCache *cache) {
  // If we have a cache, directly look up the referenced instance.
  if (cache) {
    auto result = cache->getInnerDefinition(getInstance());
    return cast<hw::InstanceOp>(result.getOp());
  }

  // Otherwise, resolve the instance by looking up the module ...
  auto topLevelModuleOp = (*this)->getParentOfType<ModuleOp>();
  if (!topLevelModuleOp)
    return {};

  auto hwModule = dyn_cast_or_null<hw::HWModuleOp>(
      topLevelModuleOp.lookupSymbol(getInstance().getModule()));
  if (!hwModule)
    return {};

  // ... then look up the instance within it.
  return findInstanceSymbolInBlock<hw::InstanceOp>(getInstance().getName(),
                                                   hwModule.getBodyBlock());
}

/// Ensure that the symbol being instantiated exists and is an InterfaceOp.
LogicalResult BindOp::verifySymbolUses(SymbolTableCollection &symbolTable) {
  auto module = (*this)->getParentOfType<mlir::ModuleOp>();
  auto hwModule = dyn_cast_or_null<hw::HWModuleOp>(
      symbolTable.lookupSymbolIn(module, getInstance().getModule()));
  if (!hwModule)
    return emitError("Referenced module doesn't exist ")
           << getInstance().getModule() << "::" << getInstance().getName();

  auto inst = findInstanceSymbolInBlock<hw::InstanceOp>(
      getInstance().getName(), hwModule.getBodyBlock());
  if (!inst)
    return emitError("Referenced instance doesn't exist ")
           << getInstance().getModule() << "::" << getInstance().getName();
  if (!inst->getAttr("doNotPrint"))
    return emitError("Referenced instance isn't marked as doNotPrint");
  return success();
}

void BindOp::build(OpBuilder &builder, OperationState &odsState, StringAttr mod,
                   StringAttr name) {
  auto ref = hw::InnerRefAttr::get(mod, name);
  odsState.addAttribute("instance", ref);
}

//===----------------------------------------------------------------------===//
// BindInterfaceOp
//===----------------------------------------------------------------------===//

sv::InterfaceInstanceOp
BindInterfaceOp::getReferencedInstance(const hw::HWSymbolCache *cache) {
  // If we have a cache, directly look up the referenced instance.
  if (cache) {
    auto result = cache->getInnerDefinition(getInstance());
    return cast<sv::InterfaceInstanceOp>(result.getOp());
  }

  // Otherwise, resolve the instance by looking up the module ...
  auto *symbolTable = SymbolTable::getNearestSymbolTable(*this);
  if (!symbolTable)
    return {};
  auto *parentOp =
      lookupSymbolInNested(symbolTable, getInstance().getModule().getValue());
  if (!parentOp)
    return {};

  // ... then look up the instance within it.
  return findInstanceSymbolInBlock<sv::InterfaceInstanceOp>(
      getInstance().getName(), &parentOp->getRegion(0).front());
}

/// Ensure that the symbol being instantiated exists and is an InterfaceOp.
LogicalResult
BindInterfaceOp::verifySymbolUses(SymbolTableCollection &symbolTable) {
  auto parentOp =
      symbolTable.lookupNearestSymbolFrom(*this, getInstance().getModule());
  if (!parentOp)
    return emitError("Referenced module doesn't exist ")
           << getInstance().getModule() << "::" << getInstance().getName();

  auto inst = findInstanceSymbolInBlock<sv::InterfaceInstanceOp>(
      getInstance().getName(), &parentOp->getRegion(0).front());
  if (!inst)
    return emitError("Referenced interface doesn't exist ")
           << getInstance().getModule() << "::" << getInstance().getName();
  if (!inst->getAttr("doNotPrint"))
    return emitError("Referenced interface isn't marked as doNotPrint");
  return success();
}

//===----------------------------------------------------------------------===//
// XMROp
//===----------------------------------------------------------------------===//

ParseResult parseXMRPath(::mlir::OpAsmParser &parser, ArrayAttr &pathAttr,
                         StringAttr &terminalAttr) {
  SmallVector<Attribute> strings;
  ParseResult ret = parser.parseCommaSeparatedList([&]() {
    StringAttr result;
    StringRef keyword;
    if (succeeded(parser.parseOptionalKeyword(&keyword))) {
      strings.push_back(parser.getBuilder().getStringAttr(keyword));
      return success();
    }
    if (succeeded(parser.parseAttribute(
            result, parser.getBuilder().getType<NoneType>()))) {
      strings.push_back(result);
      return success();
    }
    return failure();
  });
  if (succeeded(ret)) {
    pathAttr = parser.getBuilder().getArrayAttr(
        ArrayRef<Attribute>(strings).drop_back());
    terminalAttr = (*strings.rbegin()).cast<StringAttr>();
  }
  return ret;
}

void printXMRPath(OpAsmPrinter &p, XMROp op, ArrayAttr pathAttr,
                  StringAttr terminalAttr) {
  llvm::interleaveComma(pathAttr, p);
  p << ", " << terminalAttr;
}

//===----------------------------------------------------------------------===//
// Verification Ops.
//===----------------------------------------------------------------------===//

static LogicalResult eraseIfZeroOrNotZero(Operation *op, Value value,
                                          PatternRewriter &rewriter,
                                          bool eraseIfZero) {
  if (auto constant = value.getDefiningOp<hw::ConstantOp>())
    if (constant.getValue().isZero() == eraseIfZero) {
      rewriter.eraseOp(op);
      return success();
    }

  return failure();
}

template <class Op, bool EraseIfZero = false>
static LogicalResult canonicalizeImmediateVerifOp(Op op,
                                                  PatternRewriter &rewriter) {
  return eraseIfZeroOrNotZero(op, op.getExpression(), rewriter, EraseIfZero);
}

void AssertOp::getCanonicalizationPatterns(RewritePatternSet &results,
                                           MLIRContext *context) {
  results.add(canonicalizeImmediateVerifOp<AssertOp>);
}

void AssumeOp::getCanonicalizationPatterns(RewritePatternSet &results,
                                           MLIRContext *context) {
  results.add(canonicalizeImmediateVerifOp<AssumeOp>);
}

void CoverOp::getCanonicalizationPatterns(RewritePatternSet &results,
                                          MLIRContext *context) {
  results.add(canonicalizeImmediateVerifOp<CoverOp, /* EraseIfZero = */ true>);
}

template <class Op, bool EraseIfZero = false>
static LogicalResult canonicalizeConcurrentVerifOp(Op op,
                                                   PatternRewriter &rewriter) {
  return eraseIfZeroOrNotZero(op, op.getProperty(), rewriter, EraseIfZero);
}

void AssertConcurrentOp::getCanonicalizationPatterns(RewritePatternSet &results,
                                                     MLIRContext *context) {
  results.add(canonicalizeConcurrentVerifOp<AssertConcurrentOp>);
}

void AssumeConcurrentOp::getCanonicalizationPatterns(RewritePatternSet &results,
                                                     MLIRContext *context) {
  results.add(canonicalizeConcurrentVerifOp<AssumeConcurrentOp>);
}

void CoverConcurrentOp::getCanonicalizationPatterns(RewritePatternSet &results,
                                                    MLIRContext *context) {
  results.add(
      canonicalizeConcurrentVerifOp<CoverConcurrentOp, /* EraseIfZero */ true>);
}

//===----------------------------------------------------------------------===//
// SV generate ops
//===----------------------------------------------------------------------===//

/// Parse cases formatted like:
///  case (pattern, "name") { ... }
bool parseCaseRegions(OpAsmParser &p, ArrayAttr &patternsArray,
                      ArrayAttr &caseNamesArray,
                      SmallVectorImpl<std::unique_ptr<Region>> &caseRegions) {
  SmallVector<Attribute> patterns;
  SmallVector<Attribute> names;
  while (!p.parseOptionalKeyword("case")) {
    Attribute pattern;
    StringAttr name;
    std::unique_ptr<Region> region = std::make_unique<Region>();
    if (p.parseLParen() || p.parseAttribute(pattern) || p.parseComma() ||
        p.parseAttribute(name) || p.parseRParen() || p.parseRegion(*region))
      return true;
    patterns.push_back(pattern);
    names.push_back(name);
    if (region->empty())
      region->push_back(new Block());
    caseRegions.push_back(std::move(region));
  }
  patternsArray = p.getBuilder().getArrayAttr(patterns);
  caseNamesArray = p.getBuilder().getArrayAttr(names);
  return false;
}

/// Print cases formatted like:
///  case (pattern, "name") { ... }
void printCaseRegions(OpAsmPrinter &p, Operation *, ArrayAttr patternsArray,
                      ArrayAttr namesArray,
                      MutableArrayRef<Region> caseRegions) {
  assert(patternsArray.size() == caseRegions.size());
  assert(patternsArray.size() == namesArray.size());
  for (size_t i = 0, e = caseRegions.size(); i < e; ++i) {
    p.printNewline();
    p << "case (" << patternsArray[i] << ", " << namesArray[i] << ") ";
    p.printRegion(caseRegions[i]);
  }
  p.printNewline();
}

LogicalResult GenerateCaseOp::verify() {
  size_t numPatterns = getCasePatterns().size();
  if (getCaseRegions().size() != numPatterns ||
      getCaseNames().size() != numPatterns)
    return emitOpError(
        "Size of caseRegions, patterns, and caseNames must match");

  StringSet<> usedNames;
  for (Attribute name : getCaseNames()) {
    StringAttr nameStr = name.dyn_cast<StringAttr>();
    if (!nameStr)
      return emitOpError("caseNames must all be string attributes");
    if (usedNames.contains(nameStr.getValue()))
      return emitOpError("caseNames must be unique");
    usedNames.insert(nameStr.getValue());
  }

  // mlir::FailureOr<Type> condType = evaluateParametricType();

  return success();
}

ModportStructAttr ModportStructAttr::get(MLIRContext *context,
                                         ModportDirection direction,
                                         FlatSymbolRefAttr signal) {
  return get(context, ModportDirectionAttr::get(context, direction), signal);
}

//===----------------------------------------------------------------------===//
// TableGen generated logic.
//===----------------------------------------------------------------------===//

// Provide the autogenerated implementation guts for the Op classes.
#define GET_OP_CLASSES
#include "circt/Dialect/SV/SV.cpp.inc"<|MERGE_RESOLUTION|>--- conflicted
+++ resolved
@@ -32,20 +32,9 @@
 /// looking at the defining op.  This can look as far through the dataflow as it
 /// wants, but for now, it is just looking at the single value.
 bool sv::is2StateExpression(Value v) {
-<<<<<<< HEAD
-  if (auto* op = v.getDefiningOp()) {
-  auto attr = op->getAttrOfType<UnitAttr>("twoState");
-  if (!attr)
-    return false; 
-  return (bool)attr;
-=======
   if (auto *op = v.getDefiningOp()) {
-    llvm::errs() << "\n**\n";
-    op->dump();
-    llvm::errs() << "\n**\n";
     if (auto attr = op->getAttrOfType<UnitAttr>("twoState"))
       return (bool)attr;
->>>>>>> 5b2bc879
   }
   // Plain constants are obviously safe
   return v.getDefiningOp<hw::ConstantOp>();
@@ -490,11 +479,7 @@
   }
 
   // Otherwise, invert the condition and move the 'else' block to the 'then'
-<<<<<<< HEAD
-  // region if the condition is a 2-state operation.  This changes x prop 
-=======
   // region if the condition is a 2-state operation.  This changes x prop
->>>>>>> 5b2bc879
   // behavior so it needs to be guarded.
   if (is2StateExpression(op.getCond())) {
     auto cond = comb::createOrFoldNot(op.getLoc(), op.getCond(), rewriter);
@@ -504,11 +489,7 @@
 
     // Move the body of the then block over to the else.
     thenBlock->getOperations().splice(thenBlock->end(),
-<<<<<<< HEAD
-                                    elseBlock->getOperations());
-=======
                                       elseBlock->getOperations());
->>>>>>> 5b2bc879
     rewriter.eraseBlock(elseBlock);
     return success();
   }
