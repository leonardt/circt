//===- FIRRTLUtils.cpp - FIRRTL IR Utilities --------------------*- C++ -*-===//
//
// Part of the LLVM Project, under the Apache License v2.0 with LLVM Exceptions.
// See https://llvm.org/LICENSE.txt for license information.
// SPDX-License-Identifier: Apache-2.0 WITH LLVM-exception
//
//===----------------------------------------------------------------------===//
//
// This file defines various utilties to help generate and process FIRRTL IR.
//
//===----------------------------------------------------------------------===//

#include "circt/Dialect/FIRRTL/FIRRTLUtils.h"
#include "mlir/IR/ImplicitLocOpBuilder.h"
#include "llvm/ADT/TypeSwitch.h"

using namespace circt;
using namespace firrtl;

void circt::firrtl::emitConnect(OpBuilder &builder, Location loc, Value dst,
                                Value src) {
  ImplicitLocOpBuilder locBuilder(loc, builder.getInsertionBlock(),
                                  builder.getInsertionPoint());
  emitConnect(locBuilder, dst, src);
  builder.restoreInsertionPoint(locBuilder.saveInsertionPoint());
}

/// Emit a connect between two values.
void circt::firrtl::emitConnect(ImplicitLocOpBuilder &builder, Value dst,
                                Value src) {
  auto dstFType = dst.getType().cast<FIRRTLType>();
  auto srcFType = src.getType().cast<FIRRTLType>();
  auto dstType = firrtl::type_dyn_cast<FIRRTLBaseType>(dstFType);
  auto srcType = firrtl::type_dyn_cast<FIRRTLBaseType>(srcFType);

  // Special Connects (non-base, foreign):
  if (!dstType) {
    // References use ref.define.  Types should match, leave to verifier if not.
    if (isa<RefType>(dstFType))
      builder.create<RefDefineOp>(dst, src);
    else // Other types, give up and leave a connect
      builder.create<ConnectOp>(dst, src);
    return;
  }

  // If the types are the exact same we can just connect them.
  if (dstType == srcType && dstType.isPassive() &&
      !dstType.hasUninferredWidth()) {
    builder.create<StrictConnectOp>(dst, src);
    return;
  }

  if (auto dstBundle = firrtl::type_dyn_cast<BundleType>(dstType)) {
    // Connect all the bundle elements pairwise.
    auto numElements = dstBundle.getNumElements();
    // Check if we are trying to create an illegal connect - just create the
    // connect and let the verifier catch it.
    auto srcBundle = firrtl::type_dyn_cast<BundleType>(srcType);
    if (!srcBundle || numElements != srcBundle.getNumElements()) {
      builder.create<ConnectOp>(dst, src);
      return;
    }
    for (size_t i = 0; i < numElements; ++i) {
      auto dstField = builder.create<SubfieldOp>(dst, i);
      auto srcField = builder.create<SubfieldOp>(src, i);
      if (dstBundle.getElement(i).isFlip)
        std::swap(dstField, srcField);
      emitConnect(builder, dstField, srcField);
    }
    return;
  }

  if (auto dstVector = firrtl::type_dyn_cast<FVectorType>(dstType)) {
    // Connect all the vector elements pairwise.
    auto numElements = dstVector.getNumElements();
    // Check if we are trying to create an illegal connect - just create the
    // connect and let the verifier catch it.
    auto srcVector = firrtl::type_dyn_cast<FVectorType>(srcType);
    if (!srcVector || numElements != srcVector.getNumElements()) {
      builder.create<ConnectOp>(dst, src);
      return;
    }
    for (size_t i = 0; i < numElements; ++i) {
      auto dstField = builder.create<SubindexOp>(dst, i);
      auto srcField = builder.create<SubindexOp>(src, i);
      emitConnect(builder, dstField, srcField);
    }
    return;
  }

  if ((dstType.hasUninferredReset() || srcType.hasUninferredReset()) &&
      dstType != srcType) {
    srcType = dstType.getConstType(srcType.isConst());
    src = builder.create<UninferredResetCastOp>(srcType, src);
  }

  // Be sure uint, uint -> uint, (uir uint) since we are changing extneding
  // connect to identity.
  if (dstType.hasUninferredWidth() || srcType.hasUninferredWidth()) {
    srcType = dstType.getConstType(srcType.isConst());
    src = builder.create<UninferredWidthCastOp>(srcType, src);
  }

  // Handle ground types with possibly uninferred widths.
  auto dstWidth = dstType.getBitWidthOrSentinel();
  auto srcWidth = srcType.getBitWidthOrSentinel();

  // The source must be extended or truncated.
  if (dstWidth < srcWidth) {
    // firrtl.tail always returns uint even for sint operands.
    IntType tmpType =
        firrtl::type_cast<IntType>(dstType).getConstType(srcType.isConst());
    bool isSignedDest = tmpType.isSigned();
    if (isSignedDest)
      tmpType =
          UIntType::get(dstType.getContext(), dstWidth, srcType.isConst());
    src = builder.create<TailPrimOp>(tmpType, src, srcWidth - dstWidth);
    // Insert the cast back to signed if needed.
    if (isSignedDest)
      src = builder.create<AsSIntPrimOp>(
          dstType.getConstType(tmpType.isConst()), src);
  } else if (srcWidth < dstWidth) {
    // Need to extend arg.
    src = builder.create<PadPrimOp>(src, dstWidth);
  }

  if (auto srcType = src.getType().cast<FIRRTLBaseType>();
      srcType && dstType != srcType &&
      areTypesConstCastable(dstType, srcType)) {
    src = builder.create<ConstCastOp>(dstType, src);
  }

  // Strict connect requires the types to be completely equal, including
  // connecting uint<1> to abstract reset types.
  assert("Connect Types are equal" && dstType == src.getType());
  builder.create<StrictConnectOp>(dst, src);
}

IntegerAttr circt::firrtl::getIntAttr(Type type, const APInt &value) {
  auto intType = firrtl::type_cast<IntType>(type);
  assert((!intType.hasWidth() ||
          (unsigned)intType.getWidthOrSentinel() == value.getBitWidth()) &&
         "value / type width mismatch");
  auto intSign =
      intType.isSigned() ? IntegerType::Signed : IntegerType::Unsigned;
  auto attrType =
      IntegerType::get(type.getContext(), value.getBitWidth(), intSign);
  return IntegerAttr::get(attrType, value);
}

/// Return an IntegerAttr filled with zeros for the specified FIRRTL integer
/// type. This handles both the known width and unknown width case.
IntegerAttr circt::firrtl::getIntZerosAttr(Type type) {
  int32_t width = abs(firrtl::type_cast<IntType>(type).getWidthOrSentinel());
  return getIntAttr(type, APInt(width, 0));
}

/// Return an IntegerAttr filled with ones for the specified FIRRTL integer
/// type. This handles both the known width and unknown width case.
IntegerAttr circt::firrtl::getIntOnesAttr(Type type) {
  int32_t width = abs(firrtl::type_cast<IntType>(type).getWidthOrSentinel());
  return getIntAttr(type, APInt(width, -1));
}

/// Return the value that drives another FIRRTL value within module scope.  Only
/// look backwards through one connection.  This is intended to be used in
/// situations where you only need to look at the most recent connect, e.g., to
/// know if a wire has been driven to a constant.  Return null if no driver via
/// a connect was found.
Value circt::firrtl::getDriverFromConnect(Value val) {
  for (auto *user : val.getUsers()) {
    if (auto connect = dyn_cast<FConnectLike>(user)) {
      if (connect.getDest() != val)
        continue;
      return connect.getSrc();
    }
  }
  return nullptr;
}

Value circt::firrtl::getModuleScopedDriver(Value val, bool lookThroughWires,
                                           bool lookThroughNodes,
                                           bool lookThroughCasts) {
  // Update `val` to the source of the connection driving `thisVal`.  This walks
  // backwards across users to find the first connection and updates `val` to
  // the source.  This assumes that only one connect is driving `thisVal`, i.e.,
  // this pass runs after `ExpandWhens`.
  auto updateVal = [&](Value thisVal) {
    for (auto *user : thisVal.getUsers()) {
      if (auto connect = dyn_cast<FConnectLike>(user)) {
        if (connect.getDest() != val)
          continue;
        val = connect.getSrc();
        return;
      }
    }
    val = nullptr;
    return;
  };

  while (val) {
    // The value is a port.
    if (auto blockArg = val.dyn_cast<BlockArgument>()) {
      FModuleOp op = cast<FModuleOp>(val.getParentBlock()->getParentOp());
      auto direction = op.getPortDirection(blockArg.getArgNumber());
      // Base case: this is one of the module's input ports.
      if (direction == Direction::In)
        return blockArg;
      updateVal(blockArg);
      continue;
    }

    auto *op = val.getDefiningOp();

    // The value is an instance port.
    if (auto inst = dyn_cast<InstanceOp>(op)) {
      auto resultNo = val.cast<OpResult>().getResultNumber();
      // Base case: this is an instance's output port.
      if (inst.getPortDirection(resultNo) == Direction::Out)
        return inst.getResult(resultNo);
      updateVal(val);
      continue;
    }

    // If told to look through wires, continue from the driver of the wire.
    if (lookThroughWires && isa<WireOp>(op)) {
      updateVal(op->getResult(0));
      continue;
    }

    // If told to look through nodes, continue from the node input.
    if (lookThroughNodes && isa<NodeOp>(op)) {
      val = cast<NodeOp>(op).getInput();
      continue;
    }

    if (lookThroughCasts &&
        isa<AsUIntPrimOp, AsSIntPrimOp, AsClockPrimOp, AsAsyncResetPrimOp>(
            op)) {
      val = op->getOperand(0);
      continue;
    }

    // Look through unary ops generated by emitConnect
    if (isa<PadPrimOp, TailPrimOp>(op)) {
      val = op->getOperand(0);
      continue;
    }

    // Base case: this is a constant/invalid or primop.
    //
    // TODO: If needed, this could be modified to look through unary ops which
    // have an unambiguous single driver.  This should only be added if a need
    // arises for it.
    break;
  };
  return val;
}

bool circt::firrtl::walkDrivers(FIRRTLBaseValue value, bool lookThroughWires,
                                bool lookThroughNodes, bool lookThroughCasts,
                                WalkDriverCallback callback) {
  // TODO: what do we want to happen when there are flips in the type? Do we
  // want to filter out fields which have reverse flow?
  assert(value.getType().isPassive() && "this code was not tested with flips");

  // This method keeps a stack of wires (or ports) and subfields of those that
  // it still has to process.  It keeps track of which fields in the
  // destination are attached to which fields of the source, as well as which
  // subfield of the source we are currently investigating.  The fieldID is
  // used to filter which subfields of the current operation which we should
  // visit. As an example, the src might be an aggregate wire, but the current
  // value might be a subfield of that wire. The `src` FieldRef will represent
  // all subaccesses to the target, but `fieldID` for the current op only needs
  // to represent the all subaccesses between the current op and the target.
  struct StackElement {
    StackElement(FieldRef dst, FieldRef src, Value current, unsigned fieldID)
        : dst(dst), src(src), current(current), it(current.user_begin()),
          fieldID(fieldID) {}
    // The elements of the destination that this refers to.
    FieldRef dst;
    // The elements of the source that this refers to.
    FieldRef src;

    // These next fields are tied to the value we are currently iterating. This
    // is used so we can check if a connect op is reading or driving from this
    // value.
    Value current;
    // An iterator of the users of the current value. An end() iterator can be
    // constructed from the `current` value.
    Value::user_iterator it;
    // A filter for which fields of the current value we care about.
    unsigned fieldID;
  };
  SmallVector<StackElement> workStack;

  // Helper to add record a new wire to be processed in the worklist.  This will
  // add the wire itself to the worklist, which will lead to all subaccesses
  // being eventually processed as well.
  auto addToWorklist = [&](FieldRef dst, FieldRef src) {
    auto value = src.getValue();
    workStack.emplace_back(dst, src, value, src.getFieldID());
  };

  // Create an initial fieldRef from the input value.  As a starting state, the
  // dst and src are the same value.
  auto original = getFieldRefFromValue(value);
  auto fieldRef = original;

  // This loop wraps the worklist, which processes wires. Initially the worklist
  // is empty.
  while (true) {
    // This loop looks through simple operations like casts and nodes.  If it
    // encounters a wire it will stop and add the wire to the worklist.
    while (true) {
      auto val = fieldRef.getValue();

      // The value is a port.
      if (auto blockArg = val.dyn_cast<BlockArgument>()) {
        FModuleOp op = cast<FModuleOp>(val.getParentBlock()->getParentOp());
        auto direction = op.getPortDirection(blockArg.getArgNumber());
        // Base case: this is one of the module's input ports.
        if (direction == Direction::In) {
          if (!callback(original, fieldRef))
            return false;
          break;
        }
        addToWorklist(original, fieldRef);
        break;
      }

      auto *op = val.getDefiningOp();

      // The value is an instance port.
      if (auto inst = dyn_cast<InstanceOp>(op)) {
        auto resultNo = val.cast<OpResult>().getResultNumber();
        // Base case: this is an instance's output port.
        if (inst.getPortDirection(resultNo) == Direction::Out) {
          if (!callback(original, fieldRef))
            return false;
          break;
        }
        addToWorklist(original, fieldRef);
        break;
      }

      // If told to look through wires, continue from the driver of the wire.
      if (lookThroughWires && isa<WireOp>(op)) {
        addToWorklist(original, fieldRef);
        break;
      }

      // If told to look through nodes, continue from the node input.
      if (lookThroughNodes && isa<NodeOp>(op)) {
        auto input = cast<NodeOp>(op).getInput();
        auto next = getFieldRefFromValue(input);
        fieldRef = next.getSubField(fieldRef.getFieldID());
        continue;
      }

      // If told to look through casts, continue from the cast input.
      if (lookThroughCasts &&
          isa<AsUIntPrimOp, AsSIntPrimOp, AsClockPrimOp, AsAsyncResetPrimOp>(
              op)) {
        auto input = op->getOperand(0);
        auto next = getFieldRefFromValue(input);
        fieldRef = next.getSubField(fieldRef.getFieldID());
        continue;
      }

      // Look through unary ops generated by emitConnect.
      if (isa<PadPrimOp, TailPrimOp>(op)) {
        auto input = op->getOperand(0);
        auto next = getFieldRefFromValue(input);
        fieldRef = next.getSubField(fieldRef.getFieldID());
        continue;
      }

      // Base case: this is a constant/invalid or primop.
      //
      // TODO: If needed, this could be modified to look through unary ops which
      // have an unambiguous single driver.  This should only be added if a need
      // arises for it.
      if (!callback(original, fieldRef))
        return false;
      break;
    }

    // Process the next element on the stack.
    while (true) {
      // If there is nothing left in the workstack, we are done.
      if (workStack.empty())
        return true;
      auto &back = workStack.back();
      auto current = back.current;
      // Pop the current element if we have processed all users.
      if (back.it == current.user_end()) {
        workStack.pop_back();
        continue;
      }

      original = back.dst;
      fieldRef = back.src;
      auto *user = *back.it++;
      auto fieldID = back.fieldID;

      if (auto subfield = dyn_cast<SubfieldOp>(user)) {
        auto bundleType = subfield.getInput().getType().get();
        auto index = subfield.getFieldIndex();
        auto subID = bundleType.getFieldID(index);
        // If the index of this operation doesn't match the target, skip it.
        if (fieldID && index != bundleType.getIndexForFieldID(fieldID))
          continue;
        auto subRef = fieldRef.getSubField(subID);
        auto subOriginal = original.getSubField(subID);
        auto value = subfield.getResult();
        workStack.emplace_back(subOriginal, subRef, value, fieldID - subID);
      } else if (auto subindex = dyn_cast<SubindexOp>(user)) {
        auto vectorType = subindex.getInput().getType().get();
        auto index = subindex.getIndex();
        auto subID = vectorType.getFieldID(index);
        // If the index of this operation doesn't match the target, skip it.
        if (fieldID && index != vectorType.getIndexForFieldID(fieldID))
          continue;
        auto subRef = fieldRef.getSubField(subID);
        auto subOriginal = original.getSubField(subID);
        auto value = subindex.getResult();
        workStack.emplace_back(subOriginal, subRef, value, fieldID - subID);
      } else if (auto connect = dyn_cast<FConnectLike>(user)) {
        // Make sure that this connect is driving the value.
        if (connect.getDest() != current)
          continue;
        // If the value is driven by a connect, we don't have to recurse,
        // just update the current value.
        fieldRef = getFieldRefFromValue(connect.getSrc());
        break;
      }
    }
  }
}

//===----------------------------------------------------------------------===//
// FieldRef helpers
//===----------------------------------------------------------------------===//

FieldRef circt::firrtl::getFieldRefFromValue(Value value) {
  // This code walks upwards from the subfield and calculates the field ID at
  // each level. At each stage, it must take the current id, and re-index it as
  // a nested bundle under the parent field.. This is accomplished by using the
  // parent field's ID as a base, and adding the field ID of the child.
  unsigned id = 0;
  while (value) {
    Operation *op = value.getDefiningOp();

    // If this is a block argument, we are done.
    if (!op)
      break;

<<<<<<< HEAD
    auto handle = [&](Value input, auto type, unsigned index) {
      value = input;
      // Rebase the current index on the parent field's
      // index.
      id += type.getFieldID(index);
      return true;
    };

    auto handled = TypeSwitch<Operation *, bool>(op)
                       .Case<SubfieldOp>([&](auto subfieldOp) {
                         return handle(subfieldOp.getInput(),
                                       subfieldOp.getInput().getType().get(),
                                       subfieldOp.getFieldIndex());
                       })
                       .Case<OpenSubfieldOp>([&](auto subfieldOp) {
                         return handle(subfieldOp.getInput(),
                                       subfieldOp.getInput().getType(),
                                       subfieldOp.getFieldIndex());
                       })
                       .Case<SubindexOp>([&](auto subindexOp) {
                         return handle(subindexOp.getInput(),
                                       subindexOp.getInput().getType().get(),
                                       subindexOp.getIndex());
                       })
                       .Case<OpenSubindexOp>([&](auto subindexOp) {
                         return handle(subindexOp.getInput(),
                                       subindexOp.getInput().getType(),
                                       subindexOp.getIndex());
                       })
                       .Default(false);
=======
    auto handled =
        TypeSwitch<Operation *, bool>(op)
            .Case<SubfieldOp, OpenSubfieldOp>([&](auto subfieldOp) {
              value = subfieldOp.getInput();
              auto bundleType = subfieldOp.getInput().getType();
              // Rebase the current index on the parent field's
              // index.
              id += bundleType.getFieldID(subfieldOp.getFieldIndex());
              return true;
            })
            .Case<SubindexOp, OpenSubindexOp>([&](auto subindexOp) {
              value = subindexOp.getInput();
              auto vecType = subindexOp.getInput().getType();
              // Rebase the current index on the parent field's
              // index.
              id += vecType.getFieldID(subindexOp.getIndex());
              return true;
            })
            .Case<RefSubOp>([&](RefSubOp refSubOp) {
              value = refSubOp.getInput();
              auto refInputType = refSubOp.getInput().getType();
              id += TypeSwitch<FIRRTLBaseType, size_t>(refInputType.getType())
                        .Case<FVectorType, BundleType>([&](auto type) {
                          return type.getFieldID(refSubOp.getIndex());
                        });
              return true;
            })
            .Default(false);
>>>>>>> 1808cc07
    if (!handled)
      break;
  }
  return {value, id};
}

/// Get the string name of a value which is a direct child of a declaration op.
static void getDeclName(Value value, SmallString<64> &string, bool nameSafe) {
  // Treat the value as a worklist to allow for recursion.
  while (value) {
    if (auto arg = value.dyn_cast<BlockArgument>()) {
      // Get the module ports and get the name.
      auto module = cast<FModuleOp>(arg.getOwner()->getParentOp());
      SmallVector<PortInfo> ports = module.getPorts();
      string += ports[arg.getArgNumber()].name.getValue();
      return;
    }

    auto *op = value.getDefiningOp();
    TypeSwitch<Operation *>(op)
        .Case<InstanceOp, MemOp>([&](auto op) {
          string += op.getName();
          string += nameSafe ? "_" : ".";
          string += op.getPortName(value.cast<OpResult>().getResultNumber())
                        .getValue();
          value = nullptr;
        })
        .Case<FNamableOp>([&](auto op) {
          string += op.getName();
          value = nullptr;
        })
        .Case<mlir::UnrealizedConversionCastOp>(
            [&](mlir::UnrealizedConversionCastOp cast) {
              // Forward through 1:1 conversion cast ops.
              if (cast.getNumResults() == 1 && cast.getNumOperands() == 1 &&
                  cast.getResult(0).getType() == cast.getOperand(0).getType()) {
                value = cast.getInputs()[0];
              } else {
                // Can't name this.
                string.clear();
                value = nullptr;
              }
            })
        .Default([&](auto) {
          // Can't name this.
          string.clear();
          value = nullptr;
        });
  }
}

std::pair<std::string, bool>
circt::firrtl::getFieldName(const FieldRef &fieldRef, bool nameSafe) {
  SmallString<64> name;
  auto value = fieldRef.getValue();
  getDeclName(value, name, nameSafe);
  bool rootKnown = !name.empty();

  auto type = value.getType();
  auto localID = fieldRef.getFieldID();
  while (localID) {
    // Index directly into ref inner type.
    if (auto refTy = dyn_cast<RefType>(type))
      type = refTy.getType();

    if (auto bundleType = firrtl::type_dyn_cast<BundleType>(type)) {
      auto index = bundleType.getIndexForFieldID(localID);
      // Add the current field string, and recurse into a subfield.
      auto &element = bundleType.getElements()[index];
      if (!name.empty())
        name += nameSafe ? "_" : ".";
      name += element.name.getValue();
      // Recurse in to the element type.
      type = element.type;
      localID = localID - bundleType.getFieldID(index);
    } else if (auto vecType = firrtl::type_dyn_cast<FVectorType>(type)) {
      auto index = vecType.getIndexForFieldID(localID);
      name += nameSafe ? "_" : "[";
      name += std::to_string(index);
      if (!nameSafe)
        name += "]";
      // Recurse in to the element type.
      type = vecType.getElementType();
      localID = localID - vecType.getFieldID(index);
    } else {
      // If we reach here, the field ref is pointing inside some aggregate type
      // that isn't a bundle or a vector. If the type is a ground type, then the
      // localID should be 0 at this point, and we should have broken from the
      // loop.
      llvm_unreachable("unsupported type");
    }
  }

  return {name.str().str(), rootKnown};
}

/// This gets the value targeted by a field id.  If the field id is targeting
/// the value itself, it returns it unchanged. If it is targeting a single field
/// in a aggregate value, such as a bundle or vector, this will create the
/// necessary subaccesses to get the value.
Value circt::firrtl::getValueByFieldID(ImplicitLocOpBuilder builder,
                                       Value value, unsigned fieldID) {
  // When the fieldID hits 0, we've found the target value.
  while (fieldID != 0) {
<<<<<<< HEAD
    auto type = value.getType();
    if (auto bundle = firrtl::type_dyn_cast<BundleType>(type)) {
      auto index = bundle.getIndexForFieldID(fieldID);
      value = builder.create<SubfieldOp>(value, index);
      fieldID -= bundle.getFieldID(index);
    } else {
      auto vector = firrtl::type_cast<FVectorType>(type);
      auto index = vector.getIndexForFieldID(fieldID);
      value = builder.create<SubindexOp>(value, index);
      fieldID -= vector.getFieldID(index);
    }
=======
    TypeSwitch<Type, void>(value.getType())
        .Case<BundleType, OpenBundleType>([&](auto bundle) {
          auto index = bundle.getIndexForFieldID(fieldID);
          value = builder.create<SubfieldOp>(value, index);
          fieldID -= bundle.getFieldID(index);
        })
        .Case<FVectorType, OpenVectorType>([&](auto vector) {
          auto index = vector.getIndexForFieldID(fieldID);
          value = builder.create<SubindexOp>(value, index);
          fieldID -= vector.getFieldID(index);
        })
        .Case<RefType>([&](auto reftype) {
          TypeSwitch<FIRRTLBaseType, void>(reftype.getType())
              .template Case<BundleType, FVectorType>([&](auto type) {
                auto index = type.getIndexForFieldID(fieldID);
                value = builder.create<RefSubOp>(value, index);
                fieldID -= type.getFieldID(index);
              })
              .Default([&](auto _) {
                llvm::report_fatal_error(
                    "unrecognized type for indexing through with fieldID");
              });
        })
        // TODO: Plumb error case out and handle in callers.
        .Default([&](auto _) {
          llvm::report_fatal_error(
              "unrecognized type for indexing through with fieldID");
        });
>>>>>>> 1808cc07
  }
  return value;
}

/// Walk leaf ground types in the `firrtlType` and apply the function `fn`.
/// The first argument of `fn` is field ID, and the second argument is a
/// leaf ground type.
void circt::firrtl::walkGroundTypes(
    FIRRTLType firrtlType,
    llvm::function_ref<void(uint64_t, FIRRTLBaseType)> fn) {
  auto type = getBaseType(firrtlType).getAnonymousType();
  // If this is a ground type, don't call recursive functions.
  if (type.isGround())
    return fn(0, type);

  uint64_t fieldID = 0;
  auto recurse = [&](auto &&f, FIRRTLBaseType type) -> void {
    TypeSwitch<FIRRTLBaseType>(type)
        .Case<BundleType>([&](BundleType bundle) {
          for (size_t i = 0, e = bundle.getNumElements(); i < e; ++i) {
            fieldID++;
            f(f, bundle.getElementType(i));
          }
        })
        .template Case<FVectorType>([&](FVectorType vector) {
          for (size_t i = 0, e = vector.getNumElements(); i < e; ++i) {
            fieldID++;
            f(f, vector.getElementType());
          }
        })
        .template Case<FEnumType>([&](FEnumType fenum) {
          for (size_t i = 0, e = fenum.getNumElements(); i < e; ++i) {
            fieldID++;
            f(f, fenum.getElementType(i));
          }
        })
        .Default([&](FIRRTLBaseType groundType) {
          assert(groundType.isGround() &&
                 "only ground types are expected here");
          fn(fieldID, groundType);
        });
  };
  recurse(recurse, type);
}

/// Returns an operation's `inner_sym`, adding one if necessary.
StringAttr circt::firrtl::getOrAddInnerSym(
    Operation *op, StringRef nameHint, FModuleOp mod,
    std::function<ModuleNamespace &(FModuleOp)> getNamespace) {
  auto attr = getInnerSymName(op);
  if (attr)
    return attr;
  if (nameHint.empty()) {
    if (auto nameAttr = op->getAttrOfType<StringAttr>("name"))
      nameHint = nameAttr.getValue();
    // Ensure if the op name is also empty, nameHint is initialized.
    if (nameHint.empty())
      nameHint = "sym";
  }
  auto name = getNamespace(mod).newName(nameHint);
  attr = StringAttr::get(op->getContext(), name);
  op->setAttr("inner_sym", hw::InnerSymAttr::get(attr));
  return attr;
}

/// Obtain an inner reference to an operation, possibly adding an `inner_sym`
/// to that operation.
hw::InnerRefAttr circt::firrtl::getInnerRefTo(
    Operation *op, StringRef nameHint,
    std::function<ModuleNamespace &(FModuleOp)> getNamespace) {
  auto mod = op->getParentOfType<FModuleOp>();
  assert(mod && "must be an operation inside an FModuleOp");
  return hw::InnerRefAttr::get(
      SymbolTable::getSymbolName(mod),
      getOrAddInnerSym(op, nameHint, mod, getNamespace));
}

/// Returns a port's `inner_sym`, adding one if necessary.
StringAttr circt::firrtl::getOrAddInnerSym(
    FModuleLike mod, size_t portIdx, StringRef nameHint,
    std::function<ModuleNamespace &(FModuleLike)> getNamespace) {

  auto attr = cast<hw::HWModuleLike>(*mod).getPortSymbolAttr(portIdx);
  if (attr)
    return attr.getSymName();
  if (nameHint.empty()) {
    if (auto name = mod.getPortNameAttr(portIdx))
      nameHint = name;
    else
      nameHint = "sym";
  }
  auto name = getNamespace(mod).newName(nameHint);
  auto sAttr = StringAttr::get(mod.getContext(), name);
  mod.setPortSymbolAttr(portIdx, sAttr);
  return sAttr;
}

/// Obtain an inner reference to a port, possibly adding an `inner_sym`
/// to the port.
hw::InnerRefAttr circt::firrtl::getInnerRefTo(
    FModuleLike mod, size_t portIdx, StringRef nameHint,
    std::function<ModuleNamespace &(FModuleLike)> getNamespace) {
  return hw::InnerRefAttr::get(
      SymbolTable::getSymbolName(mod),
      getOrAddInnerSym(mod, portIdx, nameHint, getNamespace));
}

/// Parse a string that may encode a FIRRTL location into a LocationAttr.
std::pair<bool, std::optional<mlir::LocationAttr>>
circt::firrtl::maybeStringToLocation(StringRef spelling, bool skipParsing,
                                     StringAttr &locatorFilenameCache,
                                     FileLineColLoc &fileLineColLocCache,
                                     MLIRContext *context) {
  // The spelling of the token looks something like "@[Decoupled.scala 221:8]".
  if (!spelling.startswith("@[") || !spelling.endswith("]"))
    return {false, std::nullopt};

  spelling = spelling.drop_front(2).drop_back(1);

  // Decode the locator in "spelling", returning the filename and filling in
  // lineNo and colNo on success.  On failure, this returns an empty filename.
  auto decodeLocator = [&](StringRef input, unsigned &resultLineNo,
                           unsigned &resultColNo) -> StringRef {
    // Split at the last space.
    auto spaceLoc = input.find_last_of(' ');
    if (spaceLoc == StringRef::npos)
      return {};

    auto filename = input.take_front(spaceLoc);
    auto lineAndColumn = input.drop_front(spaceLoc + 1);

    // Decode the line/column.  If the colon is missing, then it will be empty
    // here.
    StringRef lineStr, colStr;
    std::tie(lineStr, colStr) = lineAndColumn.split(':');

    // Decode the line number and the column number if present.
    if (lineStr.getAsInteger(10, resultLineNo))
      return {};
    if (!colStr.empty()) {
      if (colStr.front() != '{') {
        if (colStr.getAsInteger(10, resultColNo))
          return {};
      } else {
        // compound locator, just parse the first part for now
        if (colStr.drop_front().split(',').first.getAsInteger(10, resultColNo))
          return {};
      }
    }
    return filename;
  };

  // Decode the locator spelling, reporting an error if it is malformed.
  unsigned lineNo = 0, columnNo = 0;
  StringRef filename = decodeLocator(spelling, lineNo, columnNo);
  if (filename.empty())
    return {false, std::nullopt};

  // If info locators are ignored, don't actually apply them.  We still do all
  // the verification above though.
  if (skipParsing)
    return {true, std::nullopt};

  /// Return an FileLineColLoc for the specified location, but use a bit of
  /// caching to reduce thrasing the MLIRContext.
  auto getFileLineColLoc = [&](StringRef filename, unsigned lineNo,
                               unsigned columnNo) -> FileLineColLoc {
    // Check our single-entry cache for this filename.
    StringAttr filenameId = locatorFilenameCache;
    if (filenameId.str() != filename) {
      // We missed!  Get the right identifier.
      locatorFilenameCache = filenameId = StringAttr::get(context, filename);

      // If we miss in the filename cache, we also miss in the FileLineColLoc
      // cache.
      return fileLineColLocCache =
                 FileLineColLoc::get(filenameId, lineNo, columnNo);
    }

    // If we hit the filename cache, check the FileLineColLoc cache.
    auto result = fileLineColLocCache;
    if (result && result.getLine() == lineNo && result.getColumn() == columnNo)
      return result;

    return fileLineColLocCache =
               FileLineColLoc::get(filenameId, lineNo, columnNo);
  };

  // Compound locators will be combined with spaces, like:
  //  @[Foo.scala 123:4 Bar.scala 309:14]
  // and at this point will be parsed as a-long-string-with-two-spaces at
  // 309:14.   We'd like to parse this into two things and represent it as an
  // MLIR fused locator, but we want to be conservatively safe for filenames
  // that have a space in it.  As such, we are careful to make sure we can
  // decode the filename/loc of the result.  If so, we accumulate results,
  // backward, in this vector.
  SmallVector<Location> extraLocs;
  auto spaceLoc = filename.find_last_of(' ');
  while (spaceLoc != StringRef::npos) {
    // Try decoding the thing before the space.  Validates that there is another
    // space and that the file/line can be decoded in that substring.
    unsigned nextLineNo = 0, nextColumnNo = 0;
    auto nextFilename =
        decodeLocator(filename.take_front(spaceLoc), nextLineNo, nextColumnNo);

    // On failure we didn't have a joined locator.
    if (nextFilename.empty())
      break;

    // On success, remember what we already parsed (Bar.Scala / 309:14), and
    // move on to the next chunk.
    auto loc =
        getFileLineColLoc(filename.drop_front(spaceLoc + 1), lineNo, columnNo);
    extraLocs.push_back(loc);
    filename = nextFilename;
    lineNo = nextLineNo;
    columnNo = nextColumnNo;
    spaceLoc = filename.find_last_of(' ');
  }

  mlir::LocationAttr result = getFileLineColLoc(filename, lineNo, columnNo);
  if (!extraLocs.empty()) {
    extraLocs.push_back(result);
    std::reverse(extraLocs.begin(), extraLocs.end());
    result = FusedLoc::get(context, extraLocs);
  }
  return {true, result};
}

/// Given a type, return the corresponding lowered type for the HW dialect.
/// Non-FIRRTL types are simply passed through. This returns a null type if it
/// cannot be lowered.
Type circt::firrtl::lowerType(Type type) {
  auto firType = firrtl::type_dyn_cast<FIRRTLBaseType>(type);
  if (!firType)
    return type;

  // Ignore flip types.
  firType = firType.getPassiveType();

  if (auto bundle = firrtl::type_dyn_cast<BundleType>(firType)) {
    mlir::SmallVector<hw::StructType::FieldInfo, 8> hwfields;
    for (auto element : bundle) {
      Type etype = lowerType(element.type);
      if (!etype)
        return {};
      hwfields.push_back(hw::StructType::FieldInfo{element.name, etype});
    }
    return hw::StructType::get(type.getContext(), hwfields);
  }
  if (auto vec = firrtl::type_dyn_cast<FVectorType>(firType)) {
    auto elemTy = lowerType(vec.getElementType());
    if (!elemTy)
      return {};
    return hw::ArrayType::get(elemTy, vec.getNumElements());
  }
  if (auto fenum = firrtl::type_dyn_cast<FEnumType>(firType)) {
    mlir::SmallVector<hw::UnionType::FieldInfo, 8> hwfields;
    SmallVector<Attribute> names;
    bool simple = true;
    for (auto element : fenum) {
      Type etype = lowerType(element.type);
      if (!etype)
        return {};
      hwfields.push_back(hw::UnionType::FieldInfo{element.name, etype, 0});
      names.push_back(element.name);
      if (!firrtl::type_isa<UIntType>(element.type) ||
          element.type.getBitWidthOrSentinel() != 0)
        simple = false;
    }
    auto tagTy = hw::EnumType::get(type.getContext(),
                                   ArrayAttr::get(type.getContext(), names));
    if (simple)
      return tagTy;
    auto bodyTy = hw::UnionType::get(type.getContext(), hwfields);
    hw::StructType::FieldInfo fields[2] = {
        {StringAttr::get(type.getContext(), "tag"), tagTy},
        {StringAttr::get(type.getContext(), "body"), bodyTy}};
    return hw::StructType::get(type.getContext(), fields);
  }

  auto width = firType.getBitWidthOrSentinel();
  if (width >= 0) // IntType, analog with known width, clock, etc.
    return IntegerType::get(type.getContext(), width);

  return {};
}<|MERGE_RESOLUTION|>--- conflicted
+++ resolved
@@ -456,7 +456,6 @@
     if (!op)
       break;
 
-<<<<<<< HEAD
     auto handle = [&](Value input, auto type, unsigned index) {
       value = input;
       // Rebase the current index on the parent field's
@@ -465,58 +464,41 @@
       return true;
     };
 
-    auto handled = TypeSwitch<Operation *, bool>(op)
-                       .Case<SubfieldOp>([&](auto subfieldOp) {
-                         return handle(subfieldOp.getInput(),
-                                       subfieldOp.getInput().getType().get(),
-                                       subfieldOp.getFieldIndex());
-                       })
-                       .Case<OpenSubfieldOp>([&](auto subfieldOp) {
-                         return handle(subfieldOp.getInput(),
-                                       subfieldOp.getInput().getType(),
-                                       subfieldOp.getFieldIndex());
-                       })
-                       .Case<SubindexOp>([&](auto subindexOp) {
-                         return handle(subindexOp.getInput(),
-                                       subindexOp.getInput().getType().get(),
-                                       subindexOp.getIndex());
-                       })
-                       .Case<OpenSubindexOp>([&](auto subindexOp) {
-                         return handle(subindexOp.getInput(),
-                                       subindexOp.getInput().getType(),
-                                       subindexOp.getIndex());
-                       })
-                       .Default(false);
-=======
     auto handled =
         TypeSwitch<Operation *, bool>(op)
-            .Case<SubfieldOp, OpenSubfieldOp>([&](auto subfieldOp) {
-              value = subfieldOp.getInput();
-              auto bundleType = subfieldOp.getInput().getType();
-              // Rebase the current index on the parent field's
-              // index.
-              id += bundleType.getFieldID(subfieldOp.getFieldIndex());
-              return true;
+            .Case<SubfieldOp>([&](auto subfieldOp) {
+              return handle(subfieldOp.getInput(),
+                            subfieldOp.getInput().getType().get(),
+                            subfieldOp.getFieldIndex());
             })
-            .Case<SubindexOp, OpenSubindexOp>([&](auto subindexOp) {
-              value = subindexOp.getInput();
-              auto vecType = subindexOp.getInput().getType();
-              // Rebase the current index on the parent field's
-              // index.
-              id += vecType.getFieldID(subindexOp.getIndex());
-              return true;
+            .Case<OpenSubfieldOp>([&](auto subfieldOp) {
+              return handle(subfieldOp.getInput(),
+                            subfieldOp.getInput().getType(),
+                            subfieldOp.getFieldIndex());
+            })
+            .Case<SubindexOp>([&](auto subindexOp) {
+              return handle(subindexOp.getInput(),
+                            subindexOp.getInput().getType().get(),
+                            subindexOp.getIndex());
+            })
+            .Case<OpenSubindexOp>([&](auto subindexOp) {
+              return handle(subindexOp.getInput(),
+                            subindexOp.getInput().getType(),
+                            subindexOp.getIndex());
             })
             .Case<RefSubOp>([&](RefSubOp refSubOp) {
-              value = refSubOp.getInput();
-              auto refInputType = refSubOp.getInput().getType();
-              id += TypeSwitch<FIRRTLBaseType, size_t>(refInputType.getType())
-                        .Case<FVectorType, BundleType>([&](auto type) {
-                          return type.getFieldID(refSubOp.getIndex());
-                        });
-              return true;
+              bool result =
+                  TypeSwitch<FIRRTLBaseType, bool>(refSubOp.getInput()
+                                                       .getType()
+                                                       .getType()
+                                                       .getAnonymousType())
+                      .Case<FVectorType, BundleType>([&](auto type) -> bool {
+                        return handle(refSubOp.getInput(), type,
+                                      refSubOp.getIndex());
+                      });
+              return result;
             })
             .Default(false);
->>>>>>> 1808cc07
     if (!handled)
       break;
   }
@@ -621,19 +603,6 @@
                                        Value value, unsigned fieldID) {
   // When the fieldID hits 0, we've found the target value.
   while (fieldID != 0) {
-<<<<<<< HEAD
-    auto type = value.getType();
-    if (auto bundle = firrtl::type_dyn_cast<BundleType>(type)) {
-      auto index = bundle.getIndexForFieldID(fieldID);
-      value = builder.create<SubfieldOp>(value, index);
-      fieldID -= bundle.getFieldID(index);
-    } else {
-      auto vector = firrtl::type_cast<FVectorType>(type);
-      auto index = vector.getIndexForFieldID(fieldID);
-      value = builder.create<SubindexOp>(value, index);
-      fieldID -= vector.getFieldID(index);
-    }
-=======
     TypeSwitch<Type, void>(value.getType())
         .Case<BundleType, OpenBundleType>([&](auto bundle) {
           auto index = bundle.getIndexForFieldID(fieldID);
@@ -652,7 +621,7 @@
                 value = builder.create<RefSubOp>(value, index);
                 fieldID -= type.getFieldID(index);
               })
-              .Default([&](auto _) {
+              .Default([&](auto type) {
                 llvm::report_fatal_error(
                     "unrecognized type for indexing through with fieldID");
               });
@@ -662,7 +631,6 @@
           llvm::report_fatal_error(
               "unrecognized type for indexing through with fieldID");
         });
->>>>>>> 1808cc07
   }
   return value;
 }
