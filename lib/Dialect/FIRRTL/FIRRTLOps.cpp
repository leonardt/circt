//===- FIRRTLOps.cpp - Implement the FIRRTL operations --------------------===//
//
// Part of the LLVM Project, under the Apache License v2.0 with LLVM Exceptions.
// See https://llvm.org/LICENSE.txt for license information.
// SPDX-License-Identifier: Apache-2.0 WITH LLVM-exception
//
//===----------------------------------------------------------------------===//
//
// This file implement the FIRRTL ops.
//
//===----------------------------------------------------------------------===//

#include "circt/Dialect/FIRRTL/FIRRTLOps.h"
#include "circt/Dialect/FIRRTL/CHIRRTLDialect.h"
#include "circt/Dialect/FIRRTL/FIRRTLAnnotations.h"
#include "circt/Dialect/FIRRTL/FIRRTLAttributes.h"
#include "circt/Dialect/FIRRTL/FIRRTLTypes.h"
#include "circt/Dialect/FIRRTL/FIRRTLVisitors.h"
#include "circt/Dialect/HW/HWAttributes.h"
#include "circt/Dialect/HW/HWTypes.h"
#include "mlir/IR/BuiltinTypes.h"
#include "mlir/IR/Diagnostics.h"
#include "mlir/IR/DialectImplementation.h"
#include "mlir/IR/FunctionImplementation.h"
#include "mlir/IR/PatternMatch.h"
#include "llvm/ADT/DenseMap.h"
#include "llvm/ADT/DenseSet.h"
#include "llvm/ADT/STLExtras.h"
#include "llvm/ADT/StringExtras.h"
#include "llvm/ADT/TypeSwitch.h"
#include "llvm/Support/FormatVariadic.h"

using llvm::SmallDenseSet;
using mlir::RegionRange;
using namespace circt;
using namespace firrtl;
using namespace chirrtl;

//===----------------------------------------------------------------------===//
// Utilities
//===----------------------------------------------------------------------===//

/// Remove elements at the specified indices from the input array, returning the
/// elements not mentioned.  The indices array is expected to be sorted and
/// unique.
template <typename T>
static SmallVector<T>
removeElementsAtIndices(ArrayRef<T> input, ArrayRef<unsigned> indicesToDrop) {
#ifndef NDEBUG // Check sortedness.
  if (!input.empty()) {
    for (size_t i = 1, e = indicesToDrop.size(); i != e; ++i)
      assert(indicesToDrop[i - 1] < indicesToDrop[i] &&
             "indicesToDrop isn't sorted and unique");
    assert(indicesToDrop.back() < input.size() && "index out of range");
  }
#endif

  // If the input is empty (which is an optimization we do for certain array
  // attributes), simply return an empty vector.
  if (input.empty())
    return {};

  // Copy over the live chunks.
  size_t lastCopied = 0;
  SmallVector<T> result;
  result.reserve(input.size() - indicesToDrop.size());

  for (unsigned indexToDrop : indicesToDrop) {
    // If we skipped over some valid elements, copy them over.
    if (indexToDrop > lastCopied) {
      result.append(input.begin() + lastCopied, input.begin() + indexToDrop);
      lastCopied = indexToDrop;
    }
    // Ignore this value so we don't copy it in the next iteration.
    ++lastCopied;
  }

  // If there are live elements at the end, copy them over.
  if (lastCopied < input.size())
    result.append(input.begin() + lastCopied, input.end());

  return result;
}

bool firrtl::isDuplexValue(Value val) {
  Operation *op = val.getDefiningOp();
  // Block arguments are not duplex values.
  if (!op)
    return false;
  return TypeSwitch<Operation *, bool>(op)
      .Case<SubfieldOp, SubindexOp, SubaccessOp>(
          [](auto op) { return isDuplexValue(op.input()); })
      .Case<RegOp, RegResetOp, WireOp>([](auto) { return true; })
      .Default([](auto) { return false; });
}

Flow firrtl::swapFlow(Flow flow) {
  switch (flow) {
  case Flow::Source:
    return Flow::Sink;
  case Flow::Sink:
    return Flow::Source;
  case Flow::Duplex:
    return Flow::Duplex;
  }
  llvm_unreachable("invalid flow");
}

Flow firrtl::foldFlow(Value val, Flow accumulatedFlow) {
  auto swap = [&accumulatedFlow]() -> Flow {
    return swapFlow(accumulatedFlow);
  };

  if (auto blockArg = val.dyn_cast<BlockArgument>()) {
    auto op = val.getParentBlock()->getParentOp();
    auto direction =
        cast<FModuleLike>(op).getPortDirection(blockArg.getArgNumber());
    if (direction == Direction::Out)
      return swap();
    return accumulatedFlow;
  }

  Operation *op = val.getDefiningOp();

  return TypeSwitch<Operation *, Flow>(op)
      .Case<SubfieldOp>([&](auto op) {
        return foldFlow(op.input(),
                        op.isFieldFlipped() ? swap() : accumulatedFlow);
      })
      .Case<SubindexOp, SubaccessOp>(
          [&](auto op) { return foldFlow(op.input(), accumulatedFlow); })
      // Registers, Wires, and behavioral memory ports are always Duplex.
      .Case<RegOp, RegResetOp, WireOp, MemoryPortOp>(
          [](auto) { return Flow::Duplex; })
      .Case<InstanceOp>([&](auto inst) {
        auto resultNo = val.cast<OpResult>().getResultNumber();
        if (inst.getPortDirection(resultNo) == Direction::Out)
          return accumulatedFlow;
        return swap();
      })
      .Case<MemOp>([&](auto op) { return swap(); })
      // Anything else acts like a universal source.
      .Default([&](auto) { return accumulatedFlow; });
}

// TODO: This is doing the same walk as foldFlow.  These two functions can be
// combined and return a (flow, kind) product.
DeclKind firrtl::getDeclarationKind(Value val) {
  Operation *op = val.getDefiningOp();
  if (!op)
    return DeclKind::Port;

  return TypeSwitch<Operation *, DeclKind>(op)
      .Case<InstanceOp>([](auto) { return DeclKind::Instance; })
      .Case<SubfieldOp, SubindexOp, SubaccessOp>(
          [](auto op) { return getDeclarationKind(op.input()); })
      .Default([](auto) { return DeclKind::Other; });
}

size_t firrtl::getNumPorts(Operation *op) {
  if (auto module = dyn_cast<FModuleLike>(op))
    return module.getNumPorts();
  return op->getNumResults();
}

/// Check whether an operation has a `DontTouch` annotation, or a symbol that
/// should prevent certain types of canonicalizations.
bool firrtl::hasDontTouch(Operation *op) {
  if (isa<FExtModuleOp, FModuleOp>(op))
    return AnnotationSet(op).hasDontTouch();
  return op->getAttr(hw::InnerName::getInnerNameAttrName()) != nullptr;
}

/// Check whether a block argument ("port") or the operation defining a value
/// has a `DontTouch` annotation, or a symbol that should prevent certain types
/// of canonicalizations.
bool firrtl::hasDontTouch(Value value) {
  if (auto *op = value.getDefiningOp())
    return hasDontTouch(op);
  auto arg = value.dyn_cast<BlockArgument>();
  auto module = cast<FModuleOp>(arg.getOwner()->getParentOp());
  return (!module.getPortSymbol(arg.getArgNumber()).empty());
}

/// Get a special name to use when printing the entry block arguments of the
/// region contained by an operation in this dialect.
void getAsmBlockArgumentNamesImpl(Operation *op, mlir::Region &region,
                                  OpAsmSetValueNameFn setNameFn) {
  if (region.empty())
    return;
  auto *parentOp = op;
  auto *block = &region.front();
  // Check to see if the operation containing the arguments has 'firrtl.name'
  // attributes for them.  If so, use that as the name.
  auto argAttr = parentOp->getAttrOfType<ArrayAttr>("portNames");
  // Do not crash on invalid IR.
  if (!argAttr || argAttr.size() != block->getNumArguments())
    return;

  for (size_t i = 0, e = block->getNumArguments(); i != e; ++i) {
    auto str = argAttr[i].cast<StringAttr>().getValue();
    if (!str.empty())
      setNameFn(block->getArgument(i), str);
  }
}

static InstanceOp getInstance(FModuleOp mod, StringAttr name) {
  for (auto i : mod.getOps<InstanceOp>())
    if (i.inner_symAttr() == name)
      return i;
  return {};
}

static InstanceOp getInstance(mlir::SymbolTable &symtbl,
                              hw::InnerRefAttr name) {
  auto mod = symtbl.lookup<FModuleOp>(name.getModule());
  if (!mod)
    return {};
  return getInstance(mod, name.getName());
}

static bool hasPortNamed(FModuleLike op, StringAttr name) {
  return llvm::any_of(op.getPortSymbols(), [name](Attribute pname) {
    return pname.cast<StringAttr>() == name;
  });
}

static bool hasValNamed(FModuleLike op, StringAttr name) {
  bool retval = false;
  op.walk([name, &retval](Operation *op) {
    auto attr = op->getAttrOfType<StringAttr>("inner_sym");
    if (attr == name) {
      retval = true;
      return WalkResult::interrupt();
    }
    return WalkResult::advance();
    ;
  });
  return retval;
}

//===----------------------------------------------------------------------===//
// CircuitOp
//===----------------------------------------------------------------------===//

void CircuitOp::build(OpBuilder &builder, OperationState &result,
                      StringAttr name, ArrayAttr annotations) {
  // Add an attribute for the name.
  result.addAttribute(builder.getStringAttr("name"), name);

  if (!annotations)
    annotations = builder.getArrayAttr({});
  result.addAttribute("annotations", annotations);

  // Create a region and a block for the body.
  Region *bodyRegion = result.addRegion();
  Block *body = new Block();
  bodyRegion->push_back(body);
}

// Return the main module that is the entry point of the circuit.
FModuleLike CircuitOp::getMainModule() {
  return dyn_cast_or_null<FModuleLike>(lookupSymbol(name()));
}

static ParseResult parseCircuitOpAttrs(OpAsmParser &parser,
                                       NamedAttrList &resultAttrs) {
  auto result = parser.parseOptionalAttrDictWithKeyword(resultAttrs);
  if (!resultAttrs.get("annotations"))
    resultAttrs.append("annotations", parser.getBuilder().getArrayAttr({}));

  return result;
}

static void printCircuitOpAttrs(OpAsmPrinter &p, Operation *op,
                                DictionaryAttr attr) {
  // "name" is always elided.
  SmallVector<StringRef> elidedAttrs = {"name"};
  // Elide "annotations" if it doesn't exist or if it is empty
  auto annotationsAttr = op->getAttrOfType<ArrayAttr>("annotations");
  if (annotationsAttr.empty())
    elidedAttrs.push_back("annotations");

  p.printOptionalAttrDictWithKeyword(op->getAttrs(), elidedAttrs);
}

LogicalResult CircuitOp::verify() {
  StringRef main = name();

  // Check that the circuit has a non-empty name.
  if (main.empty()) {
    emitOpError("must have a non-empty name");
    return failure();
  }

  // Check that a module matching the "main" module exists in the circuit.
  auto mainModule = getMainModule();
  if (!mainModule) {
    emitOpError("must contain one module that matches main name '" + main +
                "'");
    return failure();
  }

  // Check that the main module is public.
  if (!cast<hw::HWModuleLike>(*mainModule).isPublic()) {
    emitOpError("main module '" + main + "' must be public");
    return failure();
  }

  // Store a mapping of defname to either the first external module
  // that defines it or, preferentially, the first external module
  // that defines it and has no parameters.
  llvm::DenseMap<Attribute, FExtModuleOp> defnameMap;

  auto verifyExtModule = [&](FExtModuleOp extModule) {
    if (!extModule)
      return success();

    auto defname = extModule.defnameAttr();
    if (!defname)
      return success();

    // Check that this extmodule's defname does not conflict with
    // the symbol name of any module.
    auto *collidingModule = lookupSymbol(defname.getValue());
    if (isa_and_nonnull<FModuleOp>(collidingModule)) {
      auto diag =
          extModule.emitOpError()
          << "attribute 'defname' with value " << defname
          << " conflicts with the name of another module in the circuit";
      diag.attachNote(collidingModule->getLoc())
          << "previous module declared here";
      return failure();
    }

    // Find an optional extmodule with a defname collision. Update
    // the defnameMap if this is the first extmodule with that
    // defname or if the current extmodule takes no parameters and
    // the collision does. The latter condition improves later
    // extmodule verification as checking against a parameterless
    // module is stricter.
    FExtModuleOp collidingExtModule;
    if (auto &value = defnameMap[defname]) {
      collidingExtModule = value;
      if (!value.parameters().empty() && extModule.parameters().empty())
        value = extModule;
    } else {
      value = extModule;
      // Go to the next extmodule if no extmodule with the same
      // defname was found.
      return success();
    }

    // Check that the number of ports is exactly the same.
    SmallVector<PortInfo> ports = extModule.getPorts();
    SmallVector<PortInfo> collidingPorts = collidingExtModule.getPorts();

    if (ports.size() != collidingPorts.size()) {
      auto diag = extModule.emitOpError()
                  << "with 'defname' attribute " << defname << " has "
                  << ports.size()
                  << " ports which is different from a previously defined "
                     "extmodule with the same 'defname' which has "
                  << collidingPorts.size() << " ports";
      diag.attachNote(collidingExtModule.getLoc())
          << "previous extmodule definition occurred here";
      return failure();
    }

    // Check that ports match for name and type. Since parameters
    // *might* affect widths, ignore widths if either module has
    // parameters. Note that this allows for misdetections, but
    // has zero false positives.
    for (auto p : llvm::zip(ports, collidingPorts)) {
      StringAttr aName = std::get<0>(p).name, bName = std::get<1>(p).name;
      FIRRTLType aType = std::get<0>(p).type, bType = std::get<1>(p).type;

      if (!extModule.parameters().empty() ||
          !collidingExtModule.parameters().empty()) {
        aType = aType.getWidthlessType();
        bType = bType.getWidthlessType();
      }
      if (aName != bName) {
        auto diag = extModule.emitOpError()
                    << "with 'defname' attribute " << defname
                    << " has a port with name " << aName
                    << " which does not match the name of the port "
                    << "in the same position of a previously defined "
                    << "extmodule with the same 'defname', expected port "
                       "to have name "
                    << bName;
        diag.attachNote(collidingExtModule.getLoc())
            << "previous extmodule definition occurred here";
        return failure();
      }
      if (aType != bType) {
        auto diag = extModule.emitOpError()
                    << "with 'defname' attribute " << defname
                    << " has a port with name " << aName
                    << " which has a different type " << aType
                    << " which does not match the type of the port in "
                       "the same position of a previously defined "
                       "extmodule with the same 'defname', expected port "
                       "to have type "
                    << bType;
        diag.attachNote(collidingExtModule.getLoc())
            << "previous extmodule definition occurred here";
        return failure();
      }
    }
    return success();
  };

  InnerRefList instanceSyms(getContext());
  InnerRefList leafInnerSyms(getContext());
  SmallVector<NonLocalAnchor> nlaList;

  for (auto &op : *getBody()) {
    // Record all the NLAs.
    if (auto nla = dyn_cast<NonLocalAnchor>(op))
      nlaList.push_back(nla);
    else if (auto mod = dyn_cast<FModuleOp>(op)) {
      auto modName = mod.getNameAttr();
      mod.walk([&](Operation *op) {
        if (isa<InstanceOp>(op))
          instanceSyms.insert(op, modName);
        else
          leafInnerSyms.insert(op, modName);
      });
      leafInnerSyms.insert(mod);
    }
    // Verify external modules.
    if (auto extModule = dyn_cast<FExtModuleOp>(op)) {
      leafInnerSyms.insert(extModule);
      if (verifyExtModule(extModule).failed())
        return failure();
    }
  }
  leafInnerSyms.sort();
  instanceSyms.sort();

  return success();
}

Region &CircuitOp::getBodyRegion() { return getOperation()->getRegion(0); }
Block *CircuitOp::getBody() { return &getBodyRegion().front(); }

//===----------------------------------------------------------------------===//
// FExtModuleOp and FModuleOp
//===----------------------------------------------------------------------===//

/// This function can extract information about ports from a module and an
/// extmodule.
SmallVector<PortInfo> FModuleOp::getPorts() {
  SmallVector<PortInfo> results;
  for (unsigned i = 0, e = getNumPorts(); i < e; ++i) {
    results.push_back({getPortNameAttr(i), getPortType(i), getPortDirection(i),
                       getPortSymbolAttr(i), getArgument(i).getLoc(),
                       AnnotationSet::forPort(*this, i)});
  }
  return results;
}

/// This function can extract information about ports from a module and an
/// extmodule.
SmallVector<PortInfo> FExtModuleOp::getPorts() {
  // FExtModuleOp's don't have block arguments or locations for their ports.
  auto loc = getLoc();

  SmallVector<PortInfo> results;
  for (unsigned i = 0, e = getNumPorts(); i < e; ++i) {
    results.push_back({getPortNameAttr(i), getPortType(i), getPortDirection(i),
                       getPortSymbolAttr(i), loc,
                       AnnotationSet::forPort(*this, i)});
  }
  return results;
}

// Return the port with the specified name.
BlockArgument FModuleOp::getArgument(size_t portNumber) {
  return getBody()->getArgument(portNumber);
}

/// Inserts the given ports. The insertion indices are expected to be in order.
/// Insertion occurs in-order, such that ports with the same insertion index
/// appear in the module in the same order they appeared in the list.
void FModuleOp::insertPorts(ArrayRef<std::pair<unsigned, PortInfo>> ports) {
  if (ports.empty())
    return;
  unsigned oldNumArgs = getNumPorts();
  unsigned newNumArgs = oldNumArgs + ports.size();

  auto *body = getBody();

  // Add direction markers and names for new ports.
  SmallVector<Direction> existingDirections =
      direction::unpackAttribute(this->getPortDirectionsAttr());
  ArrayRef<Attribute> existingNames = this->getPortNames();
  ArrayRef<Attribute> existingTypes = this->getPortTypes();
  assert(existingDirections.size() == oldNumArgs);
  assert(existingNames.size() == oldNumArgs);
  assert(existingTypes.size() == oldNumArgs);

  SmallVector<Direction> newDirections;
  SmallVector<Attribute> newNames;
  SmallVector<Attribute> newTypes;
  SmallVector<Attribute> newAnnos;
  SmallVector<Attribute> newSyms;
  newDirections.reserve(newNumArgs);
  newNames.reserve(newNumArgs);
  newTypes.reserve(newNumArgs);
  newAnnos.reserve(newNumArgs);
  newSyms.reserve(newNumArgs);

  auto emptyArray = ArrayAttr::get(getContext(), {});
  auto emptyString = StringAttr::get(getContext(), "");

  unsigned oldIdx = 0;
  auto migrateOldPorts = [&](unsigned untilOldIdx) {
    while (oldIdx < oldNumArgs && oldIdx < untilOldIdx) {
      newDirections.push_back(existingDirections[oldIdx]);
      newNames.push_back(existingNames[oldIdx]);
      newTypes.push_back(existingTypes[oldIdx]);
      newAnnos.push_back(getAnnotationsAttrForPort(oldIdx));
      newSyms.push_back(getPortSymbolAttr(oldIdx));
      ++oldIdx;
    }
  };
  for (auto &port : ports) {
    migrateOldPorts(port.first);
    newDirections.push_back(port.second.direction);
    newNames.push_back(port.second.name);
    newTypes.push_back(TypeAttr::get(port.second.type));
    auto annos = port.second.annotations.getArrayAttr();
    newAnnos.push_back(annos ? annos : emptyArray);
    newSyms.push_back(port.second.sym ? port.second.sym : emptyString);
    body->insertArgument(port.first, port.second.type, port.second.loc);
  }
  migrateOldPorts(oldNumArgs);

  // The lack of *any* port annotations is represented by an empty
  // `portAnnotations` array as a shorthand.
  if (llvm::all_of(newAnnos, [](Attribute attr) {
        return attr.cast<ArrayAttr>().empty();
      }))
    newAnnos.clear();

  // The lack of *any* port symbol is represented by an empty `portSyms` array
  // as a shorthand.
  if (llvm::all_of(newSyms, [](Attribute attr) {
        return attr.cast<StringAttr>().getValue().empty();
      }))
    newSyms.clear();

  // Apply these changed markers.
  (*this)->setAttr("portDirections",
                   direction::packAttribute(getContext(), newDirections));
  (*this)->setAttr("portNames", ArrayAttr::get(getContext(), newNames));
  (*this)->setAttr("portTypes", ArrayAttr::get(getContext(), newTypes));
  (*this)->setAttr("portAnnotations", ArrayAttr::get(getContext(), newAnnos));
  (*this)->setAttr("portSyms", ArrayAttr::get(getContext(), newSyms));
}

/// Erases the ports listed in `portIndices`.  `portIndices` is expected to
/// be in order and unique.
void FModuleOp::erasePorts(ArrayRef<unsigned> portIndices) {
  if (portIndices.empty())
    return;

  // Drop the direction markers for dead ports.
  SmallVector<Direction> portDirections =
      direction::unpackAttribute(this->getPortDirectionsAttr());
  ArrayRef<Attribute> portNames = this->getPortNames();
  ArrayRef<Attribute> portTypes = this->getPortTypes();
  ArrayRef<Attribute> portAnnos = this->getPortAnnotations();
  ArrayRef<Attribute> portSyms = this->getPortSymbols();
  assert(portDirections.size() == getNumPorts());
  assert(portNames.size() == getNumPorts());
  assert(portAnnos.size() == getNumPorts() || portAnnos.empty());
  assert(portTypes.size() == getNumPorts());
  assert(portSyms.size() == getNumPorts() || portSyms.empty());

  SmallVector<Direction> newPortDirections =
      removeElementsAtIndices<Direction>(portDirections, portIndices);
  SmallVector<Attribute> newPortNames =
      removeElementsAtIndices(portNames, portIndices);
  SmallVector<Attribute> newPortTypes =
      removeElementsAtIndices(portTypes, portIndices);
  SmallVector<Attribute> newPortAnnos =
      removeElementsAtIndices(portAnnos, portIndices);
  SmallVector<Attribute> newPortSyms =
      removeElementsAtIndices(portSyms, portIndices);
  (*this)->setAttr("portDirections",
                   direction::packAttribute(getContext(), newPortDirections));
  (*this)->setAttr("portNames", ArrayAttr::get(getContext(), newPortNames));
  (*this)->setAttr("portAnnotations",
                   ArrayAttr::get(getContext(), newPortAnnos));
  (*this)->setAttr("portTypes", ArrayAttr::get(getContext(), newPortTypes));
  (*this)->setAttr("portSyms", ArrayAttr::get(getContext(), newPortSyms));

  // Erase the block arguments.
  getBody()->eraseArguments(portIndices);
}

static void buildModule(OpBuilder &builder, OperationState &result,
                        StringAttr name, ArrayRef<PortInfo> ports,
                        ArrayAttr annotations) {
  // Add an attribute for the name.
  result.addAttribute(::mlir::SymbolTable::getSymbolAttrName(), name);

  // Record the names of the arguments if present.
  SmallVector<Direction, 4> portDirections;
  SmallVector<Attribute, 4> portNames;
  SmallVector<Attribute, 4> portTypes;
  SmallVector<Attribute, 4> portAnnotations;
  SmallVector<Attribute, 4> portSyms;
  for (size_t i = 0, e = ports.size(); i != e; ++i) {
    portDirections.push_back(ports[i].direction);
    portNames.push_back(ports[i].name);
    portTypes.push_back(TypeAttr::get(ports[i].type));
    portAnnotations.push_back(ports[i].annotations.getArrayAttr());
    portSyms.push_back(ports[i].sym ? ports[i].sym : builder.getStringAttr(""));
  }

  // The lack of *any* port annotations is represented by an empty
  // `portAnnotations` array as a shorthand.
  if (llvm::all_of(portAnnotations, [](Attribute attr) {
        return attr.cast<ArrayAttr>().empty();
      }))
    portAnnotations.clear();

  // The lack of *any* port symbol is represented by an empty `portSyms` array
  // as a shorthand.
  if (llvm::all_of(portSyms, [](Attribute attr) {
        return attr.cast<StringAttr>().getValue().empty();
      }))
    portSyms.clear();

  // Both attributes are added, even if the module has no ports.
  result.addAttribute(
      "portDirections",
      direction::packAttribute(builder.getContext(), portDirections));
  result.addAttribute("portNames", builder.getArrayAttr(portNames));
  result.addAttribute("portTypes", builder.getArrayAttr(portTypes));
  result.addAttribute("portAnnotations", builder.getArrayAttr(portAnnotations));
  result.addAttribute("portSyms", builder.getArrayAttr(portSyms));

  if (!annotations)
    annotations = builder.getArrayAttr({});
  result.addAttribute("annotations", annotations);

  result.addRegion();
}

void FModuleOp::build(OpBuilder &builder, OperationState &result,
                      StringAttr name, ArrayRef<PortInfo> ports,
                      ArrayAttr annotations) {
  buildModule(builder, result, name, ports, annotations);

  // Create a region and a block for the body.
  auto *bodyRegion = result.regions[0].get();
  Block *body = new Block();
  bodyRegion->push_back(body);

  // Add arguments to the body block.
  for (auto elt : ports)
    body->addArgument(elt.type, elt.loc);
}

void FExtModuleOp::build(OpBuilder &builder, OperationState &result,
                         StringAttr name, ArrayRef<PortInfo> ports,
                         StringRef defnameAttr, ArrayAttr annotations,
                         ArrayAttr parameters) {
  buildModule(builder, result, name, ports, annotations);
  if (!defnameAttr.empty())
    result.addAttribute("defname", builder.getStringAttr(defnameAttr));
  if (!parameters)
    result.addAttribute("parameters", builder.getArrayAttr({}));
}

/// Print a list of module ports in the following form:
///   in x: !firrtl.uint<1> [{class = "DontTouch}], out "_port": !firrtl.uint<2>
///
/// When there is no block specified, the port names print as MLIR identifiers,
/// wrapping in quotes if not legal to print as-is. When there is no block
/// specified, this function always return false, indicating that there was no
/// issue printing port names.
///
/// If there is a block specified, then port names will be printed as SSA
/// values.  If there is a reason the printed SSA values can't match the true
/// port name, then this function will return true.  When this happens, the
/// caller should print the port names as a part of the `attr-dict`.
static bool printModulePorts(OpAsmPrinter &p, Block *block,
                             ArrayRef<Direction> portDirections,
                             ArrayRef<Attribute> portNames,
                             ArrayRef<Attribute> portTypes,
                             ArrayRef<Attribute> portAnnotations,
                             ArrayRef<Attribute> portSyms) {
  // When printing port names as SSA values, we can fail to print them
  // identically.
  bool printedNamesDontMatch = false;

  // If we are printing the ports as block arguments the op must have a first
  // block.
  SmallString<32> resultNameStr;
  p << '(';
  for (unsigned i = 0, e = portTypes.size(); i < e; ++i) {
    if (i > 0)
      p << ", ";

    // Print the port direction.
    p << portDirections[i] << " ";

    // Print the port name.  If there is a valid block, we print it as a block
    // argument.
    if (block) {
      // Get the printed format for the argument name.
      resultNameStr.clear();
      llvm::raw_svector_ostream tmpStream(resultNameStr);
      p.printOperand(block->getArgument(i), tmpStream);
      // If the name wasn't printable in a way that agreed with portName, make
      // sure to print out an explicit portNames attribute.
      auto portName = portNames[i].cast<StringAttr>().getValue();
      if (!portName.empty() && tmpStream.str().drop_front() != portName)
        printedNamesDontMatch = true;
      p << tmpStream.str();
    } else {
      p.printKeywordOrString(portNames[i].cast<StringAttr>().getValue());
    }

    // Print the port type.
    p << ": ";
    auto portType = portTypes[i].cast<TypeAttr>().getValue();
    p.printType(portType);

    // Print the optional port symbol.
    if (!portSyms.empty()) {
      auto symValue = portSyms[i].cast<StringAttr>().getValue();
      if (!symValue.empty()) {
        p << " sym ";
        p.printSymbolName(symValue);
      }
    }

    // Print the port specific annotations. The port annotations array will be
    // empty if there are none.
    if (!portAnnotations.empty() &&
        !portAnnotations[i].cast<ArrayAttr>().empty()) {
      p << " ";
      p.printAttribute(portAnnotations[i]);
    }
  }

  p << ')';
  return printedNamesDontMatch;
}

/// Parse a list of module ports.  If port names are SSA identifiers, then this
/// will populate `entryArgs`.
static ParseResult
parseModulePorts(OpAsmParser &parser, bool hasSSAIdentifiers,
                 SmallVectorImpl<OpAsmParser::UnresolvedOperand> &entryArgs,
                 SmallVectorImpl<Direction> &portDirections,
                 SmallVectorImpl<Attribute> &portNames,
                 SmallVectorImpl<Attribute> &portTypes,
                 SmallVectorImpl<Attribute> &portAnnotations,
                 SmallVectorImpl<Attribute> &portSyms) {
  auto *context = parser.getContext();

  auto parseArgument = [&]() -> ParseResult {
    // Parse port direction.
    if (succeeded(parser.parseOptionalKeyword("out")))
      portDirections.push_back(Direction::Out);
    else if (succeeded(parser.parseKeyword("in", "or 'out'")))
      portDirections.push_back(Direction::In);
    else
      return failure();

    // Parse the port name.
    if (hasSSAIdentifiers) {
      OpAsmParser::UnresolvedOperand arg;
      if (parser.parseRegionArgument(arg))
        return failure();
      entryArgs.push_back(arg);
      // The name of an argument is of the form "%42" or "%id", and since
      // parsing succeeded, we know it always has one character.
      assert(arg.name.size() > 1 && arg.name[0] == '%' && "Unknown MLIR name");
      if (isdigit(arg.name[1]))
        portNames.push_back(StringAttr::get(context, ""));
      else
        portNames.push_back(StringAttr::get(context, arg.name.drop_front()));
    } else {
      std::string portName;
      if (parser.parseKeywordOrString(&portName))
        return failure();
      portNames.push_back(StringAttr::get(context, portName));
    }

    // Parse the port type.
    Type portType;
    if (parser.parseColonType(portType))
      return failure();
    portTypes.push_back(TypeAttr::get(portType));

    // Parse the optional port symbol.
    StringAttr portSym;
    if (succeeded(parser.parseOptionalKeyword("sym"))) {
      NamedAttrList dummyAttrs;
      if (parser.parseSymbolName(portSym, "dummy", dummyAttrs))
        return failure();
    } else {
      portSym = StringAttr::get(context, "");
    }
    portSyms.push_back(portSym);

    // Parse the port annotations.
    ArrayAttr annos;
    auto parseResult = parser.parseOptionalAttribute(annos);
    if (!parseResult.hasValue())
      annos = parser.getBuilder().getArrayAttr({});
    else if (failed(*parseResult))
      return failure();
    portAnnotations.push_back(annos);

    return success();
  };

  // Parse all ports.
  return parser.parseCommaSeparatedList(OpAsmParser::Delimiter::Paren,
                                        parseArgument);
}

/// Print a paramter list for a module or instance.
static void printParameterList(ArrayAttr parameters, OpAsmPrinter &p) {
  if (!parameters || parameters.empty())
    return;

  p << '<';
  llvm::interleaveComma(parameters, p, [&](Attribute param) {
    auto paramAttr = param.cast<ParamDeclAttr>();
    p << paramAttr.getName().getValue() << ": " << paramAttr.getType();
    if (auto value = paramAttr.getValue()) {
      p << " = ";
      p.printAttributeWithoutType(value);
    }
  });
  p << '>';
}

static void printFModuleLikeOp(OpAsmPrinter &p, FModuleLike op) {
  p << " ";

  // Print the visibility of the module.
  StringRef visibilityAttrName = SymbolTable::getVisibilityAttrName();
  if (auto visibility = op->getAttrOfType<StringAttr>(visibilityAttrName))
    p << visibility.getValue() << ' ';

  // Print the operation and the function name.
  p.printSymbolName(op.moduleName());

  // Print the parameter list (if non-empty).
  printParameterList(op->getAttrOfType<ArrayAttr>("parameters"), p);

  // Both modules and external modules have a body, but it is always empty for
  // external modules.
  Block *body = nullptr;
  if (!op->getRegion(0).empty())
    body = &op->getRegion(0).front();

  auto portDirections = direction::unpackAttribute(op.getPortDirectionsAttr());

  auto needPortNamesAttr = printModulePorts(
      p, body, portDirections, op.getPortNames(), op.getPortTypes(),
      op.getPortAnnotations(), op.getPortSymbols());

  SmallVector<StringRef, 4> omittedAttrs = {
      "sym_name", "portDirections", "portTypes",       "portAnnotations",
      "portSyms", "parameters",     visibilityAttrName};

  // We can omit the portNames if they were able to be printed as properly as
  // block arguments.
  if (!needPortNamesAttr)
    omittedAttrs.push_back("portNames");

  // If there are no annotations we can omit the empty array.
  if (op->getAttrOfType<ArrayAttr>("annotations").empty())
    omittedAttrs.push_back("annotations");

  p.printOptionalAttrDictWithKeyword(op->getAttrs(), omittedAttrs);
}

void FExtModuleOp::print(OpAsmPrinter &p) { printFModuleLikeOp(p, *this); }

void FModuleOp::print(OpAsmPrinter &p) {
  printFModuleLikeOp(p, *this);

  // Print the body if this is not an external function. Since this block does
  // not have terminators, printing the terminator actually just prints the last
  // operation.
  Region &fbody = body();
  if (!fbody.empty()) {
    p << " ";
    p.printRegion(fbody, /*printEntryBlockArgs=*/false,
                  /*printBlockTerminators=*/true);
  }
}

/// Parse an parameter list if present.
/// module-parameter-list ::= `<` parameter-decl (`,` parameter-decl)* `>`
/// parameter-decl ::= identifier `:` type
/// parameter-decl ::= identifier `:` type `=` attribute
///
static ParseResult
parseOptionalParameters(OpAsmParser &parser,
                        SmallVectorImpl<Attribute> &parameters) {

  return parser.parseCommaSeparatedList(
      OpAsmParser::Delimiter::OptionalLessGreater, [&]() {
        std::string name;
        Type type;
        Attribute value;

        if (parser.parseKeywordOrString(&name) || parser.parseColonType(type))
          return failure();

        // Parse the default value if present.
        if (succeeded(parser.parseOptionalEqual())) {
          if (parser.parseAttribute(value, type))
            return failure();
        }

        auto &builder = parser.getBuilder();
        parameters.push_back(ParamDeclAttr::get(builder.getContext(),
                                                builder.getStringAttr(name),
                                                TypeAttr::get(type), value));
        return success();
      });
}

static ParseResult parseFModuleLikeOp(OpAsmParser &parser,
                                      OperationState &result,
                                      bool hasSSAIdentifiers) {
  auto *context = result.getContext();
  auto &builder = parser.getBuilder();

  // Parse the visibility attribute.
  mlir::impl::parseOptionalVisibilityKeyword(parser, result.attributes);

  // Parse the name as a symbol.
  StringAttr nameAttr;
  if (parser.parseSymbolName(nameAttr, ::mlir::SymbolTable::getSymbolAttrName(),
                             result.attributes))
    return failure();

  // Parse optional parameters.
  SmallVector<Attribute, 4> parameters;
  if (parseOptionalParameters(parser, parameters))
    return failure();
  result.addAttribute("parameters", builder.getArrayAttr(parameters));

  // Parse the module ports.
  SmallVector<OpAsmParser::UnresolvedOperand> entryArgs;
  SmallVector<Direction, 4> portDirections;
  SmallVector<Attribute, 4> portNames;
  SmallVector<Attribute, 4> portTypes;
  SmallVector<Attribute, 4> portAnnotations;
  SmallVector<Attribute, 4> portSyms;
  if (parseModulePorts(parser, hasSSAIdentifiers, entryArgs, portDirections,
                       portNames, portTypes, portAnnotations, portSyms))
    return failure();

  // If module attributes are present, parse them.
  if (parser.parseOptionalAttrDictWithKeyword(result.attributes))
    return failure();

  assert(portNames.size() == portTypes.size());

  // Record the argument and result types as an attribute.  This is necessary
  // for external modules.

  // Add port directions.
  if (!result.attributes.get("portDirections"))
    result.addAttribute("portDirections",
                        direction::packAttribute(context, portDirections));

  // Add port names.
  if (!result.attributes.get("portNames")) {
    result.addAttribute("portNames", builder.getArrayAttr(portNames));
  }

  // Add the port types.
  if (!result.attributes.get("portTypes"))
    result.addAttribute("portTypes", ArrayAttr::get(context, portTypes));

  // Add the port annotations.
  if (!result.attributes.get("portAnnotations")) {
    // If there are no portAnnotations, don't add the attribute.
    if (llvm::any_of(portAnnotations, [&](Attribute anno) {
          return !anno.cast<ArrayAttr>().empty();
        }))
      result.addAttribute("portAnnotations",
                          ArrayAttr::get(context, portAnnotations));
  }

  // Add port symbols.
  if (!result.attributes.get("portSyms")) {
    result.addAttribute("portSyms", builder.getArrayAttr(portSyms));
  }

  // The annotations attribute is always present, but not printed when empty.
  if (!result.attributes.get("annotations"))
    result.addAttribute("annotations", builder.getArrayAttr({}));

  // The portAnnotations attribute is always present, but not printed when
  // empty.
  if (!result.attributes.get("portAnnotations"))
    result.addAttribute("portAnnotations", builder.getArrayAttr({}));

  // Parse the optional function body.
  auto *body = result.addRegion();

  if (hasSSAIdentifiers) {
    // Collect block argument types.
    SmallVector<Type, 4> argTypes;
    if (!entryArgs.empty())
      llvm::transform(portTypes, std::back_inserter(argTypes),
                      [](Attribute typeAttr) -> Type {
                        return typeAttr.cast<TypeAttr>().getValue();
                      });

    if (parser.parseRegion(*body, entryArgs, argTypes))
      return failure();
    if (body->empty())
      body->push_back(new Block());
  }
  return success();
}

ParseResult FModuleOp::parse(OpAsmParser &parser, OperationState &result) {
  return parseFModuleLikeOp(parser, result, /*hasSSAIdentifiers=*/true);
}

ParseResult FExtModuleOp::parse(OpAsmParser &parser, OperationState &result) {
  return parseFModuleLikeOp(parser, result, /*hasSSAIdentifiers=*/false);
}

LogicalResult FExtModuleOp::verify() {
  auto params = parameters();
  if (params.empty())
    return success();

  auto checkParmValue = [&](Attribute elt) -> bool {
    auto param = elt.cast<ParamDeclAttr>();
    auto value = param.getValue();
    if (value.isa<IntegerAttr>() || value.isa<StringAttr>() ||
        value.isa<FloatAttr>())
      return true;
    emitError() << "has unknown extmodule parameter value '"
                << param.getName().getValue() << "' = " << value;
    return false;
  };

  if (!llvm::all_of(params, checkParmValue))
    return failure();

  return success();
}

void FModuleOp::getAsmBlockArgumentNames(mlir::Region &region,
                                         mlir::OpAsmSetValueNameFn setNameFn) {
  getAsmBlockArgumentNamesImpl(getOperation(), region, setNameFn);
}

void FExtModuleOp::getAsmBlockArgumentNames(
    mlir::Region &region, mlir::OpAsmSetValueNameFn setNameFn) {
  getAsmBlockArgumentNamesImpl(getOperation(), region, setNameFn);
}

//===----------------------------------------------------------------------===//
// Declarations
//===----------------------------------------------------------------------===//

/// Lookup the module or extmodule for the symbol.  This returns null on
/// invalid IR.
FModuleLike InstanceOp::getReferencedModule() {
  auto circuit = (*this)->getParentOfType<CircuitOp>();
  if (!circuit)
    return nullptr;

  return circuit.lookupSymbol<FModuleLike>(moduleNameAttr());
}

FModuleLike InstanceOp::getReferencedModule(SymbolTable &symbolTable) {
  return symbolTable.lookup<FModuleLike>(moduleNameAttr().getLeafReference());
}

void InstanceOp::build(OpBuilder &builder, OperationState &result,
                       TypeRange resultTypes, StringRef moduleName,
                       StringRef name, ArrayRef<Direction> portDirections,
                       ArrayRef<Attribute> portNames,
                       ArrayRef<Attribute> annotations,
                       ArrayRef<Attribute> portAnnotations, bool lowerToBind,
                       StringAttr innerSym) {
  result.addTypes(resultTypes);
  result.addAttribute("moduleName",
                      SymbolRefAttr::get(builder.getContext(), moduleName));
  result.addAttribute("name", builder.getStringAttr(name));
  result.addAttribute(
      "portDirections",
      direction::packAttribute(builder.getContext(), portDirections));
  result.addAttribute("portNames", builder.getArrayAttr(portNames));
  result.addAttribute("annotations", builder.getArrayAttr(annotations));
  result.addAttribute("lowerToBind", builder.getBoolAttr(lowerToBind));
  if (innerSym)
    result.addAttribute("inner_sym", innerSym);

  if (portAnnotations.empty()) {
    SmallVector<Attribute, 16> portAnnotationsVec(resultTypes.size(),
                                                  builder.getArrayAttr({}));
    result.addAttribute("portAnnotations",
                        builder.getArrayAttr(portAnnotationsVec));
  } else {
    assert(portAnnotations.size() == resultTypes.size());
    result.addAttribute("portAnnotations",
                        builder.getArrayAttr(portAnnotations));
  }
}

void InstanceOp::build(OpBuilder &builder, OperationState &result,
                       FModuleLike module, StringRef name,
                       ArrayRef<Attribute> annotations,
                       ArrayRef<Attribute> portAnnotations, bool lowerToBind,
                       StringAttr innerSym) {

  // Gather the result types.
  SmallVector<Type> resultTypes;
  resultTypes.reserve(module.getNumPorts());
  llvm::transform(
      module.getPortTypes(), std::back_inserter(resultTypes),
      [](Attribute typeAttr) { return typeAttr.cast<TypeAttr>().getValue(); });

  // Create the port annotations.
  ArrayAttr portAnnotationsAttr;
  if (portAnnotations.empty()) {
    portAnnotationsAttr = builder.getArrayAttr(SmallVector<Attribute, 16>(
        resultTypes.size(), builder.getArrayAttr({})));
  } else {
    portAnnotationsAttr = builder.getArrayAttr(portAnnotations);
  }

  return build(
      builder, result, resultTypes,
      SymbolRefAttr::get(builder.getContext(), module.moduleNameAttr()),
      builder.getStringAttr(name), module.getPortDirectionsAttr(),
      module.getPortNamesAttr(), builder.getArrayAttr(annotations),
      portAnnotationsAttr, builder.getBoolAttr(lowerToBind), innerSym);
}

/// Builds a new `InstanceOp` with the ports listed in `portIndices` erased, and
/// updates any users of the remaining ports to point at the new instance.
InstanceOp InstanceOp::erasePorts(OpBuilder &builder,
                                  ArrayRef<unsigned> portIndices) {
  if (portIndices.empty())
    return *this;

  SmallVector<Type> newResultTypes = removeElementsAtIndices<Type>(
      SmallVector<Type>(result_type_begin(), result_type_end()), portIndices);
  SmallVector<Direction> newPortDirections = removeElementsAtIndices<Direction>(
      direction::unpackAttribute(portDirectionsAttr()), portIndices);
  SmallVector<Attribute> newPortNames =
      removeElementsAtIndices(portNames().getValue(), portIndices);
  SmallVector<Attribute> newPortAnnotations =
      removeElementsAtIndices(portAnnotations().getValue(), portIndices);

  auto newOp = builder.create<InstanceOp>(
      getLoc(), newResultTypes, moduleName(), name(), newPortDirections,
      newPortNames, annotations().getValue(), newPortAnnotations, lowerToBind(),
      inner_symAttr());

  SmallDenseSet<unsigned> portSet(portIndices.begin(), portIndices.end());
  for (unsigned oldIdx = 0, newIdx = 0, numOldPorts = getNumResults();
       oldIdx != numOldPorts; ++oldIdx) {
    if (portSet.contains(oldIdx)) {
      assert(getResult(oldIdx).use_empty() && "removed instance port has uses");
      continue;
    }
    getResult(oldIdx).replaceAllUsesWith(newOp.getResult(newIdx));
    ++newIdx;
  }

  // Compy over "output_file" information so that this is not lost when ports
  // are erased.
  //
  // TODO: Other attributes may need to be copied over.
  if (auto outputFile = (*this)->getAttr("output_file"))
    newOp->setAttr("output_file", outputFile);

  return newOp;
}

ArrayAttr InstanceOp::getPortAnnotation(unsigned portIdx) {
  assert(portIdx < getNumResults() &&
         "index should be smaller than result number");
  return portAnnotations()[portIdx].cast<ArrayAttr>();
}

void InstanceOp::setAllPortAnnotations(ArrayRef<Attribute> annotations) {
  assert(annotations.size() == getNumResults() &&
         "number of annotations is not equal to result number");
  (*this)->setAttr("portAnnotations",
                   ArrayAttr::get(getContext(), annotations));
}

InstanceOp
InstanceOp::cloneAndInsertPorts(ArrayRef<std::pair<unsigned, PortInfo>> ports) {
  auto portSize = ports.size();
  auto newPortCount = getNumResults() + portSize;
  SmallVector<Direction> newPortDirections;
  newPortDirections.reserve(newPortCount);
  SmallVector<Attribute> newPortNames;
  newPortNames.reserve(newPortCount);
  SmallVector<Type> newPortTypes;
  newPortTypes.reserve(newPortCount);
  SmallVector<Attribute> newPortAnnos;
  newPortAnnos.reserve(newPortCount);

  unsigned oldIndex = 0;
  unsigned newIndex = 0;
  while (oldIndex + newIndex < newPortCount) {
    // Check if we should insert a port here.
    if (newIndex < portSize && ports[newIndex].first == oldIndex) {
      auto &newPort = ports[newIndex].second;
      newPortDirections.push_back(newPort.direction);
      newPortNames.push_back(newPort.name);
      newPortTypes.push_back(newPort.type);
      newPortAnnos.push_back(newPort.annotations.getArrayAttr());
      ++newIndex;
    } else {
      // Copy the next old port.
      newPortDirections.push_back(getPortDirection(oldIndex));
      newPortNames.push_back(getPortName(oldIndex));
      newPortTypes.push_back(getType(oldIndex));
      newPortAnnos.push_back(getPortAnnotation(oldIndex));
      ++oldIndex;
    }
  }

  // Create a new instance op with the reset inserted.
  return OpBuilder(*this).create<InstanceOp>(
      getLoc(), newPortTypes, moduleName(), name(), newPortDirections,
      newPortNames, annotations().getValue(), newPortAnnos, lowerToBind(),
      inner_symAttr());
}

LogicalResult InstanceOp::verifySymbolUses(SymbolTableCollection &symbolTable) {
  auto module = (*this)->getParentOfType<FModuleOp>();
  auto referencedModule =
      symbolTable.lookupNearestSymbolFrom<FModuleLike>(*this, moduleNameAttr());
  if (!referencedModule) {
    return emitOpError("invalid symbol reference");
  }

  // Check that this instance doesn't recursively instantiate its wrapping
  // module.
  if (referencedModule == module) {
    auto diag = emitOpError()
                << "is a recursive instantiation of its containing module";
    return diag.attachNote(module.getLoc())
           << "containing module declared here";
  }

  // Small helper add a note to the original declaration.
  auto emitNote = [&](InFlightDiagnostic &&diag) -> InFlightDiagnostic && {
    diag.attachNote(referencedModule->getLoc())
        << "original module declared here";
    return std::move(diag);
  };

  // Check that all the attribute arrays are the right length up front.  This
  // lets us safely use the port name in error messages below.
  size_t numResults = getNumResults();
  size_t numExpected = referencedModule.getNumPorts();
  if (numResults != numExpected) {
    return emitNote(emitOpError() << "has a wrong number of results; expected "
                                  << numExpected << " but got " << numResults);
  }
  if (portDirections().getBitWidth() != numExpected)
    return emitNote(emitOpError("the number of port directions should be "
                                "equal to the number of results"));
  if (portNames().size() != numExpected)
    return emitNote(emitOpError("the number of port names should be "
                                "equal to the number of results"));
  if (portAnnotations().size() != numExpected)
    return emitNote(emitOpError("the number of result annotations should be "
                                "equal to the number of results"));

  // Check that the port names match the referenced module.
  if (portNamesAttr() != referencedModule.getPortNamesAttr()) {
    // We know there is an error, try to figure out whats wrong.
    auto instanceNames = portNames();
    auto moduleNames = referencedModule.getPortNamesAttr();
    // First compare the sizes:
    if (instanceNames.size() != moduleNames.size()) {
      return emitNote(emitOpError()
                      << "has a wrong number of directions; expected "
                      << moduleNames.size() << " but got "
                      << instanceNames.size());
    }
    // Next check the values:
    for (size_t i = 0; i != numResults; ++i) {
      if (instanceNames[i] != moduleNames[i]) {
        return emitNote(emitOpError()
                        << "name for port " << i << " must be "
                        << moduleNames[i] << ", but got " << instanceNames[i]);
      }
    }
    llvm_unreachable("should have found something wrong");
  }

  // Check that the types match.
  for (size_t i = 0; i != numResults; i++) {
    auto resultType = getResult(i).getType();
    auto expectedType = referencedModule.getPortType(i);
    if (resultType != expectedType) {
      return emitNote(emitOpError()
                      << "result type for " << getPortName(i) << " must be "
                      << expectedType << ", but got " << resultType);
    }
  }

  // Check that the port directions are consistent with the referenced module's.
  if (portDirectionsAttr() != referencedModule.getPortDirectionsAttr()) {
    // We know there is an error, try to figure out whats wrong.
    auto instanceDirectionAttr = portDirectionsAttr();
    auto moduleDirectionAttr = referencedModule.getPortDirectionsAttr();
    // First compare the sizes:
    auto expectedWidth = moduleDirectionAttr.getValue().getBitWidth();
    auto actualWidth = instanceDirectionAttr.getValue().getBitWidth();
    if (expectedWidth != actualWidth) {
      return emitNote(emitOpError()
                      << "has a wrong number of directions; expected "
                      << expectedWidth << " but got " << actualWidth);
    }
    // Next check the values.
    auto instanceDirs = direction::unpackAttribute(instanceDirectionAttr);
    auto moduleDirs = direction::unpackAttribute(moduleDirectionAttr);
    for (size_t i = 0; i != numResults; ++i) {
      if (instanceDirs[i] != moduleDirs[i]) {
        return emitNote(emitOpError()
                        << "direction for " << getPortName(i) << " must be \""
                        << direction::toString(moduleDirs[i])
                        << "\", but got \""
                        << direction::toString(instanceDirs[i]) << "\"");
      }
    }
    llvm_unreachable("should have found something wrong");
  }

  return success();
}

StringRef InstanceOp::instanceName() { return name(); }

void InstanceOp::print(OpAsmPrinter &p) {
  // Print the instance name.
  p << " ";
  p.printKeywordOrString(name());
  if (auto attr = inner_symAttr()) {
    p << " sym ";
    p.printSymbolName(attr.getValue());
  }
  p << " ";

  // Print the attr-dict.
  SmallVector<StringRef, 4> omittedAttrs = {
      "moduleName",      "name",     "portDirections", "portNames", "portTypes",
      "portAnnotations", "inner_sym"};
  if (!lowerToBind())
    omittedAttrs.push_back("lowerToBind");
  if (annotations().empty())
    omittedAttrs.push_back("annotations");
  p.printOptionalAttrDict((*this)->getAttrs(), omittedAttrs);

  // Print the module name.
  p << " ";
  p.printSymbolName(moduleName());

  // Collect all the result types as TypeAttrs for printing.
  SmallVector<Attribute> portTypes;
  portTypes.reserve(getNumResults());
  llvm::transform(getResultTypes(), std::back_inserter(portTypes),
                  &TypeAttr::get);
  auto portDirections = direction::unpackAttribute(portDirectionsAttr());
  printModulePorts(p, /*block=*/nullptr, portDirections, portNames().getValue(),
                   portTypes, portAnnotations().getValue(), {});
}

ParseResult InstanceOp::parse(OpAsmParser &parser, OperationState &result) {
  auto *context = parser.getContext();
  auto &resultAttrs = result.attributes;

  std::string name;
  StringAttr innerSymAttr;
  FlatSymbolRefAttr moduleName;
  SmallVector<OpAsmParser::UnresolvedOperand> entryArgs;
  SmallVector<Direction, 4> portDirections;
  SmallVector<Attribute, 4> portNames;
  SmallVector<Attribute, 4> portTypes;
  SmallVector<Attribute, 4> portAnnotations;
  SmallVector<Attribute, 4> portSyms;

  if (parser.parseKeywordOrString(&name))
    return failure();
  if (succeeded(parser.parseOptionalKeyword("sym"))) {
    // Parsing an optional symbol name doesn't fail, so no need to check the
    // result.
    (void)parser.parseOptionalSymbolName(
        innerSymAttr, hw::InnerName::getInnerNameAttrName(), result.attributes);
  }
  if (parser.parseOptionalAttrDict(result.attributes) ||
      parser.parseAttribute(moduleName, "moduleName", resultAttrs) ||
      parseModulePorts(parser, /*hasSSAIdentifiers=*/false, entryArgs,
                       portDirections, portNames, portTypes, portAnnotations,
                       portSyms))
    return failure();

  // Add the attributes. We let attributes defined in the attr-dict override
  // attributes parsed out of the module signature.
  if (!resultAttrs.get("moduleName"))
    result.addAttribute("moduleName", moduleName);
  if (!resultAttrs.get("name"))
    result.addAttribute("name", StringAttr::get(context, name));
  if (!resultAttrs.get("portDirections"))
    result.addAttribute("portDirections",
                        direction::packAttribute(context, portDirections));
  if (!resultAttrs.get("portNames"))
    result.addAttribute("portNames", ArrayAttr::get(context, portNames));
  if (!resultAttrs.get("portAnnotations"))
    result.addAttribute("portAnnotations",
                        ArrayAttr::get(context, portAnnotations));

  // Annotations and LowerToBind are omitted in the printed format if they are
  // empty and false, respectively.
  if (!resultAttrs.get("annotations"))
    resultAttrs.append("annotations", parser.getBuilder().getArrayAttr({}));
  if (!resultAttrs.get("lowerToBind"))
    resultAttrs.append("lowerToBind", parser.getBuilder().getBoolAttr(false));

  // Add result types.
  result.types.reserve(portTypes.size());
  llvm::transform(
      portTypes, std::back_inserter(result.types),
      [](Attribute typeAttr) { return typeAttr.cast<TypeAttr>().getValue(); });

  return success();
}

void InstanceOp::getAsmResultNames(OpAsmSetValueNameFn setNameFn) {
  StringRef base = name();
  if (base.empty())
    base = "inst";

  for (size_t i = 0, e = (*this)->getNumResults(); i != e; ++i) {
    setNameFn(getResult(i), (base + "_" + getPortNameStr(i)).str());
  }
}

void MemOp::build(OpBuilder &builder, OperationState &result,
                  TypeRange resultTypes, uint32_t readLatency,
                  uint32_t writeLatency, uint64_t depth, RUWAttr ruw,
                  ArrayRef<Attribute> portNames, StringRef name,
                  ArrayRef<Attribute> annotations,
                  ArrayRef<Attribute> portAnnotations, StringAttr innerSym) {
  result.addAttribute(
      "readLatency",
      builder.getIntegerAttr(builder.getIntegerType(32), readLatency));
  result.addAttribute(
      "writeLatency",
      builder.getIntegerAttr(builder.getIntegerType(32), writeLatency));
  result.addAttribute(
      "depth", builder.getIntegerAttr(builder.getIntegerType(64), depth));
  result.addAttribute("ruw", ::RUWAttrAttr::get(builder.getContext(), ruw));
  result.addAttribute("portNames", builder.getArrayAttr(portNames));
  result.addAttribute("name", builder.getStringAttr(name));
  result.addAttribute("annotations", builder.getArrayAttr(annotations));
  if (innerSym)
    result.addAttribute("inner_sym", innerSym);
  result.addTypes(resultTypes);

  if (portAnnotations.empty()) {
    SmallVector<Attribute, 16> portAnnotationsVec(resultTypes.size(),
                                                  builder.getArrayAttr({}));
    result.addAttribute("portAnnotations",
                        builder.getArrayAttr(portAnnotationsVec));
  } else {
    assert(portAnnotations.size() == resultTypes.size());
    result.addAttribute("portAnnotations",
                        builder.getArrayAttr(portAnnotations));
  }
}

ArrayAttr MemOp::getPortAnnotation(unsigned portIdx) {
  assert(portIdx < getNumResults() &&
         "index should be smaller than result number");
  return portAnnotations()[portIdx].cast<ArrayAttr>();
}

void MemOp::setAllPortAnnotations(ArrayRef<Attribute> annotations) {
  assert(annotations.size() == getNumResults() &&
         "number of annotations is not equal to result number");
  (*this)->setAttr("portAnnotations",
                   ArrayAttr::get(getContext(), annotations));
}

// Get the number of read, write and read-write ports.
void MemOp::getNumPorts(size_t &numReadPorts, size_t &numWritePorts,
                        size_t &numReadWritePorts) {
  numReadPorts = 0;
  numWritePorts = 0;
  numReadWritePorts = 0;
  for (size_t i = 0, e = getNumResults(); i != e; ++i) {
    auto portKind = getPortKind(i);
    if (portKind == MemOp::PortKind::Read)
      ++numReadPorts;
    else if (portKind == MemOp::PortKind::Write) {
      ++numWritePorts;
    } else
      ++numReadWritePorts;
  }
}

/// Verify the correctness of a MemOp.
LogicalResult MemOp::verify() {

  // Store the port names as we find them. This lets us check quickly
  // for uniqueneess.
  llvm::SmallDenseSet<Attribute, 8> portNamesSet;

  // Store the previous data type. This lets us check that the data
  // type is consistent across all ports.
  FIRRTLType oldDataType;

  for (size_t i = 0, e = getNumResults(); i != e; ++i) {
    auto portName = getPortName(i);

    // Get a bundle type representing this port, stripping an outer
    // flip if it exists.  If this is not a bundle<> or
    // flip<bundle<>>, then this is an error.
    BundleType portBundleType =
        TypeSwitch<FIRRTLType, BundleType>(
            getResult(i).getType().cast<FIRRTLType>())
            .Case<BundleType>([](BundleType a) { return a; })
            .Default([](auto) { return nullptr; });
    if (!portBundleType) {
      emitOpError() << "has an invalid type on port " << portName
                    << " (expected '!firrtl.bundle<...>')";
      return failure();
    }

    // Require that all port names are unique.
    if (!portNamesSet.insert(portName).second) {
      emitOpError() << "has non-unique port name " << portName;
      return failure();
    }

    // Determine the kind of the memory.  If the kind cannot be
    // determined, then it's indicative of the wrong number of fields
    // in the type (but we don't know any more just yet).
    MemOp::PortKind portKind;
    {
      auto elt = getPortNamed(portName);
      if (!elt) {
        emitOpError() << "could not get port with name " << portName;
        return failure();
      }
      auto firrtlType = elt.getType().cast<FIRRTLType>();
      auto portType = firrtlType.dyn_cast<BundleType>();
      switch (portType.getNumElements()) {
      case 4:
        portKind = MemOp::PortKind::Read;
        break;
      case 5:
        portKind = MemOp::PortKind::Write;
        break;
      case 7:
        portKind = MemOp::PortKind::ReadWrite;
        break;
      default:
        emitOpError()
            << "has an invalid number of fields on port " << portName
            << " (expected 4 for read, 5 for write, or 7 for read/write)";
        return failure();
      }
    }

    // Safely search for the "data" field, erroring if it can't be
    // found.
    FIRRTLType dataType;
    {
      auto dataTypeOption = portBundleType.getElement("data");
      if (!dataTypeOption && portKind == MemOp::PortKind::ReadWrite)
        dataTypeOption = portBundleType.getElement("wdata");
      if (!dataTypeOption) {
        emitOpError() << "has no data field on port " << portName
                      << " (expected to see \"data\" for a read or write "
                         "port or \"rdata\" for a read/write port)";
        return failure();
      }
      dataType = dataTypeOption.getValue().type;
      // Read data is expected to ba a flip.
      if (portKind == MemOp::PortKind::Read) {
        // FIXME error on missing bundle flip
      }
    }

    // Error if the data type isn't passive.
    if (!dataType.isPassive()) {
      emitOpError() << "has non-passive data type on port " << portName
                    << " (memory types must be passive)";
      return failure();
    }

    // Error if the data type contains analog types.
    if (dataType.containsAnalog()) {
      emitOpError() << "has a data type that contains an analog type on port "
                    << portName
                    << " (memory types cannot contain analog types)";
      return failure();
    }

    // Check that the port type matches the kind that we determined
    // for this port.  This catches situations of extraneous port
    // fields beind included or the fields being named incorrectly.
    FIRRTLType expectedType = getTypeForPort(
        depth(), dataType, portKind, dataType.isGround() ? getMaskBits() : 0);
    // Compute the original port type as portBundleType may have
    // stripped outer flip information.
    auto originalType = getResult(i).getType();
    if (originalType != expectedType) {
      StringRef portKindName;
      switch (portKind) {
      case MemOp::PortKind::Read:
        portKindName = "read";
        break;
      case MemOp::PortKind::Write:
        portKindName = "write";
        break;
      case MemOp::PortKind::ReadWrite:
        portKindName = "readwrite";
        break;
      }
      emitOpError() << "has an invalid type for port " << portName
                    << " of determined kind \"" << portKindName
                    << "\" (expected " << expectedType << ", but got "
                    << originalType << ")";
      return failure();
    }

    // Error if the type of the current port was not the same as the
    // last port, but skip checking the first port.
    if (oldDataType && oldDataType != dataType) {
      emitOpError() << "port " << getPortName(i)
                    << " has a different type than port " << getPortName(i - 1)
                    << " (expected " << oldDataType << ", but got " << dataType
                    << ")";
      return failure();
    }

    oldDataType = dataType;
  }

  auto maskWidth = getMaskBits();

  auto dataWidth = getDataType().getBitWidthOrSentinel();
  if (dataWidth > 0 && maskWidth > (size_t)dataWidth)
    return emitOpError("the mask width cannot be greater than "
                       "data width");

  if (portAnnotations().size() != getNumResults())
    return emitOpError("the number of result annotations should be "
                       "equal to the number of results");

  return success();
}

BundleType MemOp::getTypeForPort(uint64_t depth, FIRRTLType dataType,
                                 PortKind portKind, size_t maskBits) {

  auto *context = dataType.getContext();
  FIRRTLType maskType;
  // maskBits not specified (==0), then get the mask type from the dataType.
  if (maskBits == 0)
    maskType = dataType.getMaskType();
  else
    maskType = UIntType::get(context, maskBits);

  auto getId = [&](StringRef name) -> StringAttr {
    return StringAttr::get(context, name);
  };

  SmallVector<BundleType::BundleElement, 7> portFields;

  auto addressType =
      UIntType::get(context, std::max(1U, llvm::Log2_64_Ceil(depth)));

  portFields.push_back({getId("addr"), false, addressType});
  portFields.push_back({getId("en"), false, UIntType::get(context, 1)});
  portFields.push_back({getId("clk"), false, ClockType::get(context)});

  switch (portKind) {
  case PortKind::Read:
    portFields.push_back({getId("data"), true, dataType});
    break;

  case PortKind::Write:
    portFields.push_back({getId("data"), false, dataType});
    portFields.push_back({getId("mask"), false, maskType});
    break;

  case PortKind::ReadWrite:
    portFields.push_back({getId("rdata"), true, dataType});
    portFields.push_back({getId("wmode"), false, UIntType::get(context, 1)});
    portFields.push_back({getId("wdata"), false, dataType});
    portFields.push_back({getId("wmask"), false, maskType});
    break;
  }

  return BundleType::get(portFields, context).cast<BundleType>();
}

/// Return the kind of port this is given the port type from a 'mem' decl.
static MemOp::PortKind getMemPortKindFromType(FIRRTLType type) {
  auto portType = type.dyn_cast<BundleType>();
  switch (portType.getNumElements()) {
  case 4:
    return MemOp::PortKind::Read;
  case 5:
    return MemOp::PortKind::Write;
  default:
    return MemOp::PortKind::ReadWrite;
  }
}

/// Return the name and kind of ports supported by this memory.
SmallVector<MemOp::NamedPort> MemOp::getPorts() {
  SmallVector<MemOp::NamedPort> result;
  // Each entry in the bundle is a port.
  for (size_t i = 0, e = getNumResults(); i != e; ++i) {
    // Each port is a bundle.
    auto portType = getResult(i).getType().cast<FIRRTLType>();
    result.push_back({getPortName(i), getMemPortKindFromType(portType)});
  }
  return result;
}

/// Return the kind of the specified port.
MemOp::PortKind MemOp::getPortKind(StringRef portName) {
  return getMemPortKindFromType(
      getPortNamed(portName).getType().cast<FIRRTLType>());
}

/// Return the kind of the specified port number.
MemOp::PortKind MemOp::getPortKind(size_t resultNo) {
  return getMemPortKindFromType(
      getResult(resultNo).getType().cast<FIRRTLType>());
}

/// Return the number of bits in the mask for the memory.
size_t MemOp::getMaskBits() {

  for (auto res : getResults()) {
    auto firstPortType = res.getType().cast<FIRRTLType>();
    if (getMemPortKindFromType(firstPortType) == PortKind::Read)
      continue;

    FIRRTLType mType;
    for (auto t : firstPortType.getPassiveType().cast<BundleType>()) {
      if (t.name.getValue().contains("mask"))
        mType = t.type;
    }
    if (mType.dyn_cast_or_null<UIntType>())
      return mType.getBitWidthOrSentinel();
  }
  // Mask of zero bits means, either there are no write/readwrite ports or the
  // mask is of aggregate type.
  return 0;
}

/// Return the data-type field of the memory, the type of each element.
FIRRTLType MemOp::getDataType() {
  assert(getNumResults() != 0 && "Mems with no read/write ports are illegal");

  auto firstPortType = getResult(0).getType().cast<FIRRTLType>();

  StringRef dataFieldName = "data";
  if (getMemPortKindFromType(firstPortType) == PortKind::ReadWrite)
    dataFieldName = "rdata";

  return firstPortType.getPassiveType().cast<BundleType>().getElementType(
      dataFieldName);
}

StringAttr MemOp::getPortName(size_t resultNo) {
  return portNames()[resultNo].cast<StringAttr>();
}

FIRRTLType MemOp::getPortType(size_t resultNo) {
  return results()[resultNo].getType().cast<FIRRTLType>();
}

Value MemOp::getPortNamed(StringAttr name) {
  auto namesArray = portNames();
  for (size_t i = 0, e = namesArray.size(); i != e; ++i) {
    if (namesArray[i] == name) {
      assert(i < getNumResults() && " names array out of sync with results");
      return getResult(i);
    }
  }
  return Value();
}

// Extract all the relevant attributes from the MemOp and return the FirMemory.
FirMemory MemOp::getSummary() {
  auto op = *this;
  size_t numReadPorts = 0;
  size_t numWritePorts = 0;
  size_t numReadWritePorts = 0;
  llvm::SmallDenseMap<Value, unsigned> clockToLeader;
  SmallVector<int32_t> writeClockIDs;

  for (size_t i = 0, e = op.getNumResults(); i != e; ++i) {
    auto portKind = op.getPortKind(i);
    if (portKind == MemOp::PortKind::Read)
      ++numReadPorts;
    else if (portKind == MemOp::PortKind::Write) {
      for (auto *a : op.getResult(i).getUsers()) {
        auto subfield = dyn_cast<SubfieldOp>(a);
        if (!subfield || subfield.fieldIndex() != 2)
          continue;
        auto clockPort = a->getResult(0);
        for (auto *b : clockPort.getUsers()) {
          if (auto connect = dyn_cast<FConnectLike>(b)) {
            if (connect.dest() == clockPort) {
              auto result =
                  clockToLeader.insert({connect.src(), numWritePorts});
              if (result.second) {
                writeClockIDs.push_back(numWritePorts);
              } else {
                writeClockIDs.push_back(result.first->second);
              }
            }
          }
        }
        break;
      }
      ++numWritePorts;
    } else
      ++numReadWritePorts;
  }

  auto width = op.getDataType().getBitWidthOrSentinel();
  if (width <= 0) {
    op.emitError("'firrtl.mem' should have simple type and known width");
    width = 0;
  }
  StringAttr modName;
  if (op->hasAttr("modName"))
    modName = op->getAttrOfType<StringAttr>("modName");
  else {
    SmallString<8> clocks;
    for (auto a : writeClockIDs)
      clocks.append(Twine((char)(a + 'a')).str());
    modName = StringAttr::get(
        op->getContext(),
        llvm::formatv("FIRRTLMem_{0}_{1}_{2}_{3}_{4}_{5}_{6}_{7}_{8}_{9}{10}",
                      numReadPorts, numWritePorts, numReadWritePorts,
                      (size_t)width, op.depth(), op.readLatency(),
                      op.writeLatency(), op.getMaskBits(), (size_t)op.ruw(),
                      (unsigned)hw::WUW::PortOrder,
                      clocks.empty() ? "" : "_" + clocks));
  }
  return {numReadPorts,         numWritePorts,    numReadWritePorts,
          (size_t)width,        op.depth(),       op.readLatency(),
          op.writeLatency(),    op.getMaskBits(), (size_t)op.ruw(),
          hw::WUW::PortOrder,   writeClockIDs,    modName,
          op.getMaskBits() > 1, op.getLoc()};
}

void MemOp::getAsmResultNames(OpAsmSetValueNameFn setNameFn) {
  StringRef base = name();
  if (base.empty())
    base = "mem";

  for (size_t i = 0, e = (*this)->getNumResults(); i != e; ++i) {
    setNameFn(getResult(i), (base + "_" + getPortNameStr(i)).str());
  }
}

// Construct name of the module which will be used for the memory definition.
StringAttr FirMemory::getFirMemoryName() const { return modName; }

/// Infer the return types of this operation.
LogicalResult NodeOp::inferReturnTypes(MLIRContext *context,
                                       Optional<Location> loc,
                                       ValueRange operands,
                                       DictionaryAttr attrs,
                                       mlir::RegionRange regions,
                                       SmallVectorImpl<Type> &results) {
  results.push_back(operands[0].getType());
  return success();
}

void NodeOp::getAsmResultNames(OpAsmSetValueNameFn setNameFn) {
  setNameFn(getResult(), name());
}

void RegOp::getAsmResultNames(OpAsmSetValueNameFn setNameFn) {
  setNameFn(getResult(), name());
}

LogicalResult RegResetOp::verify() {
  Value reset = resetValue();

  FIRRTLType resetType = reset.getType().cast<FIRRTLType>();
  FIRRTLType regType = getResult().getType().cast<FIRRTLType>();

  // The type of the initialiser must be equivalent to the register type.
  if (!areTypesEquivalent(resetType, regType))
    return emitError("type mismatch between register ")
           << regType << " and reset value " << resetType;

  return success();
}

void RegResetOp::getAsmResultNames(OpAsmSetValueNameFn setNameFn) {
  setNameFn(getResult(), name());
}

void WireOp::getAsmResultNames(OpAsmSetValueNameFn setNameFn) {
  setNameFn(getResult(), name());
}

//===----------------------------------------------------------------------===//
// Statements
//===----------------------------------------------------------------------===//

static LogicalResult checkConnectFlow(Operation *connect) {
  Value dst = connect->getOperand(0);
  Value src = connect->getOperand(1);

  // TODO: Relax this to allow reads from output ports,
  // instance/memory input ports.
  if (foldFlow(src) == Flow::Sink) {
    // A sink that is a port output or instance input used as a source is okay.
    auto kind = getDeclarationKind(src);
    if (kind != DeclKind::Port && kind != DeclKind::Instance) {
      auto diag =
          connect->emitOpError()
          << "has invalid flow: the right-hand-side has sink flow and "
             "is not an output port or instance input (expected source "
             "flow, duplex flow, an output port, or an instance input).";
      return diag.attachNote(src.getLoc())
             << "the right-hand-side was defined here.";
    }
  }
  if (foldFlow(dst) == Flow::Source) {
    auto diag = connect->emitOpError()
                << "has invalid flow: the left-hand-side has source flow "
                   "(expected sink or duplex flow).";
    return diag.attachNote(dst.getLoc())
           << "the left-hand-side was defined here.";
  }

  return success();
}

LogicalResult ConnectOp::verify() {
  FIRRTLType dstType = dest().getType().cast<FIRRTLType>();
  FIRRTLType srcType = src().getType().cast<FIRRTLType>();

  // Analog types cannot be connected and must be attached.
  if (dstType.containsAnalog() || srcType.containsAnalog())
    return emitError("analog types may not be connected");

  // Destination and source types must be equivalent.
  if (!areTypesEquivalent(dstType, srcType))
    return emitError("type mismatch between destination ")
           << dstType << " and source " << srcType;

  // Truncation is banned in a connection: destination bit width must be
  // greater than or equal to source bit width.
  if (!isTypeLarger(dstType, srcType))
    return emitError("destination ")
           << dstType << " is not as wide as the source " << srcType;

  // Check that the flows make sense.
  if (failed(checkConnectFlow(*this)))
    return failure();

  return success();
}

LogicalResult PartialConnectOp::verify() {
  FIRRTLType dstType = dest().getType().cast<FIRRTLType>();
  FIRRTLType srcType = src().getType().cast<FIRRTLType>();

  // Destination and source types must be weakly equivalent.
  if (!areTypesWeaklyEquivalent(dstType, srcType))
    return emitError("type mismatch between destination ")
           << dstType << " and source " << srcType
           << ". Types are not weakly equivalent.";

  // Check that the flows make sense.
  if (failed(checkConnectFlow(*this)))
    return failure();

  return success();
}

LogicalResult StrictConnectOp::verify() {
  FIRRTLType type = dest().getType().cast<FIRRTLType>();

  // Analog types cannot be connected and must be attached.
  if (type.containsAnalog())
    return emitError("analog types may not be connected");

  // Check that the flows make sense.
  if (failed(checkConnectFlow(*this)))
    return failure();

  return success();
}

void WhenOp::createElseRegion() {
  assert(!hasElseRegion() && "already has an else region");
  elseRegion().push_back(new Block());
}

void WhenOp::build(OpBuilder &builder, OperationState &result, Value condition,
                   bool withElseRegion, std::function<void()> thenCtor,
                   std::function<void()> elseCtor) {
  OpBuilder::InsertionGuard guard(builder);
  result.addOperands(condition);

  // Create "then" region.
  builder.createBlock(result.addRegion());
  if (thenCtor)
    thenCtor();

  // Create "else" region.
  Region *elseRegion = result.addRegion();
  if (withElseRegion) {
    builder.createBlock(elseRegion);
    if (elseCtor)
      elseCtor();
  }
}

//===----------------------------------------------------------------------===//
// Expressions
//===----------------------------------------------------------------------===//

/// Type inference adaptor that narrows from the very generic MLIR
/// `InferTypeOpInterface` to what we need in the FIRRTL dialect: just operands
/// and attributes, no context or regions. Also, we only ever produce a single
/// result value, so the FIRRTL-specific type inference ops directly return the
/// inferred type rather than pushing into the `results` vector.
LogicalResult impl::inferReturnTypes(
    MLIRContext *context, Optional<Location> loc, ValueRange operands,
    DictionaryAttr attrs, RegionRange regions, SmallVectorImpl<Type> &results,
    llvm::function_ref<FIRRTLType(ValueRange, ArrayRef<NamedAttribute>,
                                  Optional<Location>)>
        callback) {
  auto type = callback(
      operands, attrs ? attrs.getValue() : ArrayRef<NamedAttribute>{}, loc);
  if (type) {
    results.push_back(type);
    return success();
  }
  return failure();
}

/// Get an attribute by name from a list of named attributes. Aborts if the
/// attribute does not exist.
static Attribute getAttr(ArrayRef<NamedAttribute> attrs, StringRef name) {
  for (auto attr : attrs)
    if (attr.getName() == name)
      return attr.getValue();
  llvm::report_fatal_error("attribute '" + name + "' not found");
}

/// Same as above, but casts the attribute to a specific type.
template <typename AttrClass>
AttrClass getAttr(ArrayRef<NamedAttribute> attrs, StringRef name) {
  return getAttr(attrs, name).cast<AttrClass>();
}

/// Return true if the specified operation is a firrtl expression.
bool firrtl::isExpression(Operation *op) {
  struct IsExprClassifier : public ExprVisitor<IsExprClassifier, bool> {
    bool visitInvalidExpr(Operation *op) { return false; }
    bool visitUnhandledExpr(Operation *op) { return true; }
  };

  return IsExprClassifier().dispatchExprVisitor(op);
}

void InvalidValueOp::getAsmResultNames(OpAsmSetValueNameFn setNameFn) {
  // Set invalid values to have a distinct name.
  std::string name;
  if (auto ty = getType().dyn_cast<IntType>()) {
    const char *base = ty.isSigned() ? "invalid_si" : "invalid_ui";
    auto width = ty.getWidthOrSentinel();
    if (width == -1)
      name = base;
    else
      name = (Twine(base) + Twine(width)).str();
  } else if (auto ty = getType().dyn_cast<AnalogType>()) {
    auto width = ty.getWidthOrSentinel();
    if (width == -1)
      name = "invalid_analog";
    else
      name = ("invalid_analog" + Twine(width)).str();
  } else if (getType().isa<AsyncResetType>())
    name = "invalid_asyncreset";
  else if (getType().isa<ResetType>())
    name = "invalid_reset";
  else if (getType().isa<ClockType>())
    name = "invalid_clock";
  else
    name = "invalid";

  setNameFn(getResult(), name);
}

void ConstantOp::print(OpAsmPrinter &p) {
  p << " ";
  p.printAttributeWithoutType(valueAttr());
  p << " : ";
  p.printType(getType());
  p.printOptionalAttrDict((*this)->getAttrs(), /*elidedAttrs=*/{"value"});
}

ParseResult ConstantOp::parse(OpAsmParser &parser, OperationState &result) {
  // Parse the constant value, without knowing its width.
  APInt value;
  auto loc = parser.getCurrentLocation();
  auto valueResult = parser.parseOptionalInteger(value);
  if (!valueResult.hasValue())
    return parser.emitError(loc, "expected integer value");

  // Parse the result firrtl integer type.
  IntType resultType;
  if (failed(*valueResult) || parser.parseColonType(resultType) ||
      parser.parseOptionalAttrDict(result.attributes))
    return failure();
  result.addTypes(resultType);

  // Now that we know the width and sign of the result type, we can munge the
  // APInt as appropriate.
  if (resultType.hasWidth()) {
    auto width = (unsigned)resultType.getWidthOrSentinel();
    if (width > value.getBitWidth()) {
      // sext is always safe here, even for unsigned values, because the
      // parseOptionalInteger method will return something with a zero in the
      // top bits if it is a positive number.
      value = value.sext(width);
    } else if (width < value.getBitWidth()) {
      // The parser can return an unnecessarily wide result with leading zeros.
      // This isn't a problem, but truncating off bits is bad.
      if (value.getNumSignBits() < value.getBitWidth() - width)
        return parser.emitError(loc, "constant too large for result type ")
               << resultType;
      value = value.trunc(width);
    }
  }

  auto intType = parser.getBuilder().getIntegerType(value.getBitWidth(),
                                                    resultType.isSigned());
  auto valueAttr = parser.getBuilder().getIntegerAttr(intType, value);
  result.addAttribute("value", valueAttr);
  return success();
}

LogicalResult ConstantOp::verify() {
  // If the result type has a bitwidth, then the attribute must match its width.
  auto intType = getType().cast<IntType>();
  auto width = intType.getWidthOrSentinel();
  if (width != -1 && (int)value().getBitWidth() != width)
    return emitError(
        "firrtl.constant attribute bitwidth doesn't match return type");

  // The sign of the attribute's integer type must match our integer type sign.
  auto attrType = valueAttr().getType().cast<IntegerType>();
  if (attrType.isSignless() || attrType.isSigned() != getType().isSigned())
    return emitError("firrtl.constant attribute has wrong sign");

  return success();
}

/// Build a ConstantOp from an APInt and a FIRRTL type, handling the attribute
/// formation for the 'value' attribute.
void ConstantOp::build(OpBuilder &builder, OperationState &result, IntType type,
                       const APInt &value) {
  int32_t width = type.getWidthOrSentinel();
  (void)width;
  assert((width == -1 || (int32_t)value.getBitWidth() == width) &&
         "incorrect attribute bitwidth for firrtl.constant");

  auto attr =
      IntegerAttr::get(type.getContext(), APSInt(value, !type.isSigned()));
  return build(builder, result, type, attr);
}

/// Build a ConstantOp from an APSInt, handling the attribute formation for the
/// 'value' attribute and inferring the FIRRTL type.
void ConstantOp::build(OpBuilder &builder, OperationState &result,
                       const APSInt &value) {
  auto attr = IntegerAttr::get(builder.getContext(), value);
  auto type =
      IntType::get(builder.getContext(), value.isSigned(), value.getBitWidth());
  return build(builder, result, type, attr);
}

void ConstantOp::getAsmResultNames(OpAsmSetValueNameFn setNameFn) {
  // For constants in particular, propagate the value into the result name to
  // make it easier to read the IR.
  auto intTy = getType().dyn_cast<IntType>();

  // Otherwise, build a complex name with the value and type.
  SmallString<32> specialNameBuffer;
  llvm::raw_svector_ostream specialName(specialNameBuffer);
  specialName << 'c';
  if (intTy) {
    value().print(specialName, /*isSigned:*/ intTy.isSigned());

    specialName << (intTy.isSigned() ? "_si" : "_ui");
    auto width = intTy.getWidthOrSentinel();
    if (width != -1)
      specialName << width;
  } else {
    value().print(specialName, /*isSigned:*/ false);
  }
  setNameFn(getResult(), specialName.str());
}

void SpecialConstantOp::print(OpAsmPrinter &p) {
  p << " ";
  // SpecialConstant uses a BoolAttr, and we want to print `true` as `1`.
  p << static_cast<unsigned>(value());
  p << " : ";
  p.printType(getType());
  p.printOptionalAttrDict((*this)->getAttrs(), /*elidedAttrs=*/{"value"});
}

ParseResult SpecialConstantOp::parse(OpAsmParser &parser,
                                     OperationState &result) {
  // Parse the constant value.  SpecialConstant uses bool attributes, but it
  // prints as an integer.
  APInt value;
  auto loc = parser.getCurrentLocation();
  auto valueResult = parser.parseOptionalInteger(value);
  if (!valueResult.hasValue())
    return parser.emitError(loc, "expected integer value");

  // Clocks and resets can only be 0 or 1.
  if (value != 0 && value != 1)
    return parser.emitError(loc, "special constants can only be 0 or 1.");

  // Parse the result firrtl type.
  Type resultType;
  if (failed(*valueResult) || parser.parseColonType(resultType) ||
      parser.parseOptionalAttrDict(result.attributes))
    return failure();
  result.addTypes(resultType);

  // Create the attribute.
  auto valueAttr = parser.getBuilder().getBoolAttr(value == 1);
  result.addAttribute("value", valueAttr);
  return success();
}

void SpecialConstantOp::getAsmResultNames(OpAsmSetValueNameFn setNameFn) {
  SmallString<32> specialNameBuffer;
  llvm::raw_svector_ostream specialName(specialNameBuffer);
  specialName << 'c';
  specialName << static_cast<unsigned>(value());
  auto type = getType();
  if (type.isa<ClockType>()) {
    specialName << "_clock";
  } else if (type.isa<ResetType>()) {
    specialName << "_reset";
  } else if (type.isa<AsyncResetType>()) {
    specialName << "_asyncreset";
  }
  setNameFn(getResult(), specialName.str());
}

LogicalResult SubfieldOp::verify() {
  if (fieldIndex() >= input().getType().cast<BundleType>().getNumElements())
    return emitOpError("subfield element index is greater than the number "
                       "of fields in the bundle type");
  return success();
}

/// Return true if the specified operation has a constant value. This trivially
/// checks for `firrtl.constant` and friends, but also looks through subaccesses
/// and correctly handles wires driven with only constant values.
bool firrtl::isConstant(Operation *op) {
  // Worklist of ops that need to be examined that should all be constant in
  // order for the input operation to be constant.
  SmallVector<Operation *, 8> worklist({op});

  // Mutable state indicating if this op is a constant.  Assume it is a constant
  // and look for counterexamples.
  bool constant = true;

  // While we haven't found a counterexample and there are still ops in the
  // worklist, pull ops off the worklist.  If it provides a counterexample, set
  // the `constant` to false (and exit on the next loop iteration).  Otherwise,
  // look through the op or spawn off more ops to look at.
  while (constant && !(worklist.empty()))
    TypeSwitch<Operation *>(worklist.pop_back_val())
        .Case<NodeOp, AsSIntPrimOp, AsUIntPrimOp>([&](auto op) {
          if (auto definingOp = op.input().getDefiningOp())
            worklist.push_back(definingOp);
          constant = false;
        })
        .Case<WireOp, SubindexOp, SubfieldOp>([&](auto op) {
          for (auto &use : op.getResult().getUses())
            worklist.push_back(use.getOwner());
        })
        .Case<ConstantOp, SpecialConstantOp>([](auto) {})
        .Default([&](auto) { constant = false; });

  return constant;
}

/// Return true if the specified value is a constant. This trivially checks for
/// `firrtl.constant` and friends, but also looks through subaccesses and
/// correctly handles wires driven with only constant values.
bool firrtl::isConstant(Value value) {
  if (auto *op = value.getDefiningOp())
    return isConstant(op);
  return false;
}

FIRRTLType SubfieldOp::inferReturnType(ValueRange operands,
                                       ArrayRef<NamedAttribute> attrs,
                                       Optional<Location> loc) {
  auto inType = operands[0].getType().cast<BundleType>();
  auto fieldIndex =
      getAttr<IntegerAttr>(attrs, "fieldIndex").getValue().getZExtValue();

  if (fieldIndex >= inType.getNumElements()) {
    if (loc)
      mlir::emitError(*loc, "subfield element index is greater than the number "
                            "of fields in the bundle type");
    return {};
  }

  // SubfieldOp verifier checks that the field index is valid with number of
  // subelements.
  return inType.getElement(fieldIndex).type;
}

bool SubfieldOp::isFieldFlipped() {
  auto bundle = input().getType().cast<BundleType>();
  return bundle.getElement(fieldIndex()).isFlip;
}

FIRRTLType SubindexOp::inferReturnType(ValueRange operands,
                                       ArrayRef<NamedAttribute> attrs,
                                       Optional<Location> loc) {
  auto inType = operands[0].getType();
  auto fieldIdx =
      getAttr<IntegerAttr>(attrs, "index").getValue().getZExtValue();

  if (auto vectorType = inType.dyn_cast<FVectorType>()) {
    if (fieldIdx < vectorType.getNumElements())
      return vectorType.getElementType();
    if (loc)
      mlir::emitError(*loc, "out of range index '")
          << fieldIdx << "' in vector type " << inType;
    return {};
  }

  if (loc)
    mlir::emitError(*loc, "subindex requires vector operand");
  return {};
}

FIRRTLType SubaccessOp::inferReturnType(ValueRange operands,
                                        ArrayRef<NamedAttribute> attrs,
                                        Optional<Location> loc) {
  auto inType = operands[0].getType();
  auto indexType = operands[1].getType();

  if (!indexType.isa<UIntType>()) {
    if (loc)
      mlir::emitError(*loc, "subaccess index must be UInt type, not ")
          << indexType;
    return {};
  }

  if (auto vectorType = inType.dyn_cast<FVectorType>())
    return vectorType.getElementType();

  if (loc)
    mlir::emitError(*loc, "subaccess requires vector operand, not ") << inType;
  return {};
}

ParseResult MultibitMuxOp::parse(OpAsmParser &parser, OperationState &result) {
  OpAsmParser::UnresolvedOperand index;
  llvm::SmallVector<OpAsmParser::UnresolvedOperand, 16> inputs;
  Type indexType, elemType;

  if (parser.parseOperand(index) || parser.parseComma() ||
      parser.parseOperandList(inputs) ||
      parser.parseOptionalAttrDict(result.attributes) || parser.parseColon() ||
      parser.parseType(indexType) || parser.parseComma() ||
      parser.parseType(elemType))
    return failure();

  if (parser.resolveOperand(index, indexType, result.operands))
    return failure();

  result.addTypes(elemType);

  return parser.resolveOperands(inputs, elemType, result.operands);
}

void MultibitMuxOp::print(OpAsmPrinter &p) {
  p << " " << index() << ", ";
  p.printOperands(inputs());
  p.printOptionalAttrDict((*this)->getAttrs());
  p << " : " << index().getType() << ", " << getType();
}

FIRRTLType MultibitMuxOp::inferReturnType(ValueRange operands,
                                          ArrayRef<NamedAttribute> attrs,
                                          Optional<Location> loc) {
  if (operands.size() < 2) {
    if (loc)
      mlir::emitError(*loc, "at least one input is required");
    return FIRRTLType();
  }

  // Check all mux inputs have the same type.
  if (!llvm::all_of(operands.drop_front(2), [&](auto op) {
        return operands[1].getType() == op.getType();
      })) {
    if (loc)
      mlir::emitError(*loc, "all inputs must have the same type");
    return FIRRTLType();
  }

  return operands[1].getType().cast<FIRRTLType>();
}

//===----------------------------------------------------------------------===//
// Binary Primitives
//===----------------------------------------------------------------------===//

/// If LHS and RHS are both UInt or SInt types, the return true and fill in the
/// width of them if known.  If unknown, return -1 for the widths.
///
/// On failure, this reports and error and returns false.  This function should
/// not be used if you don't want an error reported.
static bool isSameIntTypeKind(Type lhs, Type rhs, int32_t &lhsWidth,
                              int32_t &rhsWidth, Optional<Location> loc) {
  // Must have two integer types with the same signedness.
  auto lhsi = lhs.dyn_cast<IntType>();
  auto rhsi = rhs.dyn_cast<IntType>();
  if (!lhsi || !rhsi || lhsi.isSigned() != rhsi.isSigned()) {
    if (loc) {
      if (lhsi && !rhsi)
        mlir::emitError(*loc, "second operand must be an integer type, not ")
            << rhs;
      else if (!lhsi && rhsi)
        mlir::emitError(*loc, "first operand must be an integer type, not ")
            << lhs;
      else if (!lhsi && !rhsi)
        mlir::emitError(*loc, "operands must be integer types, not ")
            << lhs << " and " << rhs;
      else
        mlir::emitError(*loc, "operand signedness must match");
    }
    return false;
  }

  lhsWidth = lhsi.getWidthOrSentinel();
  rhsWidth = rhsi.getWidthOrSentinel();
  return true;
}

LogicalResult impl::verifySameOperandsIntTypeKind(Operation *op) {
  assert(op->getNumOperands() == 2 &&
         "SameOperandsIntTypeKind on non-binary op");
  int32_t lhsWidth, rhsWidth;
  return success(isSameIntTypeKind(op->getOperand(0).getType(),
                                   op->getOperand(1).getType(), lhsWidth,
                                   rhsWidth, op->getLoc()));
}

LogicalResult impl::validateBinaryOpArguments(ValueRange operands,
                                              ArrayRef<NamedAttribute> attrs,
                                              Location loc) {
  if (operands.size() != 2 || !attrs.empty()) {
    mlir::emitError(loc, "operation requires two operands and no constants");
    return failure();
  }
  return success();
}

FIRRTLType impl::inferAddSubResult(FIRRTLType lhs, FIRRTLType rhs,
                                   Optional<Location> loc) {
  int32_t lhsWidth, rhsWidth, resultWidth = -1;
  if (!isSameIntTypeKind(lhs, rhs, lhsWidth, rhsWidth, loc))
    return {};

  if (lhsWidth != -1 && rhsWidth != -1)
    resultWidth = std::max(lhsWidth, rhsWidth) + 1;
  return IntType::get(lhs.getContext(), lhs.isa<SIntType>(), resultWidth);
}

FIRRTLType MulPrimOp::inferBinaryReturnType(FIRRTLType lhs, FIRRTLType rhs,
                                            Optional<Location> loc) {
  int32_t lhsWidth, rhsWidth, resultWidth = -1;
  if (!isSameIntTypeKind(lhs, rhs, lhsWidth, rhsWidth, loc))
    return {};

  if (lhsWidth != -1 && rhsWidth != -1)
    resultWidth = lhsWidth + rhsWidth;

  return IntType::get(lhs.getContext(), lhs.isa<SIntType>(), resultWidth);
}

FIRRTLType DivPrimOp::inferBinaryReturnType(FIRRTLType lhs, FIRRTLType rhs,
                                            Optional<Location> loc) {
  int32_t lhsWidth, rhsWidth;
  if (!isSameIntTypeKind(lhs, rhs, lhsWidth, rhsWidth, loc))
    return {};

  // For unsigned, the width is the width of the numerator on the LHS.
  if (lhs.isa<UIntType>())
    return UIntType::get(lhs.getContext(), lhsWidth);

  // For signed, the width is the width of the numerator on the LHS, plus 1.
  int32_t resultWidth = lhsWidth != -1 ? lhsWidth + 1 : -1;
  return SIntType::get(lhs.getContext(), resultWidth);
}

FIRRTLType RemPrimOp::inferBinaryReturnType(FIRRTLType lhs, FIRRTLType rhs,
                                            Optional<Location> loc) {
  int32_t lhsWidth, rhsWidth, resultWidth = -1;
  if (!isSameIntTypeKind(lhs, rhs, lhsWidth, rhsWidth, loc))
    return {};

  if (lhsWidth != -1 && rhsWidth != -1)
    resultWidth = std::min(lhsWidth, rhsWidth);
  return IntType::get(lhs.getContext(), lhs.isa<SIntType>(), resultWidth);
}

FIRRTLType impl::inferBitwiseResult(FIRRTLType lhs, FIRRTLType rhs,
                                    Optional<Location> loc) {
  int32_t lhsWidth, rhsWidth, resultWidth = -1;
  if (!isSameIntTypeKind(lhs, rhs, lhsWidth, rhsWidth, loc))
    return {};

  if (lhsWidth != -1 && rhsWidth != -1)
    resultWidth = std::max(lhsWidth, rhsWidth);
  return UIntType::get(lhs.getContext(), resultWidth);
}

FIRRTLType impl::inferComparisonResult(FIRRTLType lhs, FIRRTLType rhs,
                                       Optional<Location> loc) {
  return UIntType::get(lhs.getContext(), 1);
}

FIRRTLType CatPrimOp::inferBinaryReturnType(FIRRTLType lhs, FIRRTLType rhs,
                                            Optional<Location> loc) {
  int32_t lhsWidth, rhsWidth, resultWidth = -1;
  if (!isSameIntTypeKind(lhs, rhs, lhsWidth, rhsWidth, loc))
    return {};

  if (lhsWidth != -1 && rhsWidth != -1)
    resultWidth = lhsWidth + rhsWidth;
  return UIntType::get(lhs.getContext(), resultWidth);
}

FIRRTLType DShlPrimOp::inferBinaryReturnType(FIRRTLType lhs, FIRRTLType rhs,
                                             Optional<Location> loc) {
  auto lhsi = lhs.dyn_cast<IntType>();
  auto rhsui = rhs.dyn_cast<UIntType>();
  if (!rhsui || !lhsi) {
    if (loc)
      mlir::emitError(*loc,
                      "first operand should be integer, second unsigned int");
    return {};
  }

  // If the left or right has unknown result type, then the operation does
  // too.
  auto width = lhsi.getWidthOrSentinel();
  if (width == -1 || !rhsui.getWidth().hasValue()) {
    width = -1;
  } else {
    auto amount = rhsui.getWidth().getValue();
    if (amount >= 32) {
      if (loc)
        mlir::emitError(*loc, "shift amount too large: second operand of dshl "
                              "is wider than 31 bits");
      return {};
    }
    int64_t newWidth = (int64_t)width + ((int64_t)1 << amount) - 1;
    if (newWidth > INT32_MAX) {
      if (loc)
        mlir::emitError(*loc, "shift amount too large: first operand shifted "
                              "by maximum amount exceeds maximum width");
      return {};
    }
    width = newWidth;
  }
  return IntType::get(lhs.getContext(), lhsi.isSigned(), width);
}

FIRRTLType DShlwPrimOp::inferBinaryReturnType(FIRRTLType lhs, FIRRTLType rhs,
                                              Optional<Location> loc) {
  if (!lhs.isa<IntType>() || !rhs.isa<UIntType>()) {
    if (loc)
      mlir::emitError(*loc,
                      "first operand should be integer, second unsigned int");
    return {};
  }
  return lhs;
}

FIRRTLType DShrPrimOp::inferBinaryReturnType(FIRRTLType lhs, FIRRTLType rhs,
                                             Optional<Location> loc) {
  if (!lhs.isa<IntType>() || !rhs.isa<UIntType>()) {
    if (loc)
      mlir::emitError(*loc,
                      "first operand should be integer, second unsigned int");
    return {};
  }
  return lhs;
}

//===----------------------------------------------------------------------===//
// Unary Primitives
//===----------------------------------------------------------------------===//

LogicalResult impl::validateUnaryOpArguments(ValueRange operands,
                                             ArrayRef<NamedAttribute> attrs,
                                             Location loc) {
  if (operands.size() != 1 || !attrs.empty()) {
    mlir::emitError(loc, "operation requires one operand and no constants");
    return failure();
  }
  return success();
}

FIRRTLType AsSIntPrimOp::inferUnaryReturnType(FIRRTLType input,
                                              Optional<Location> loc) {
  int32_t width = input.getBitWidthOrSentinel();
  if (width == -2) {
    if (loc)
      mlir::emitError(*loc, "operand must be a scalar type");
    return {};
  }
  return SIntType::get(input.getContext(), width);
}

FIRRTLType AsUIntPrimOp::inferUnaryReturnType(FIRRTLType input,
                                              Optional<Location> loc) {
  int32_t width = input.getBitWidthOrSentinel();
  if (width == -2) {
    if (loc)
      mlir::emitError(*loc, "operand must be a scalar type");
    return {};
  }
  return UIntType::get(input.getContext(), width);
}

FIRRTLType AsAsyncResetPrimOp::inferUnaryReturnType(FIRRTLType input,
                                                    Optional<Location> loc) {
  int32_t width = input.getBitWidthOrSentinel();
  if (width == -2 || width == 0 || width > 1) {
    if (loc)
      mlir::emitError(*loc, "operand must be single bit scalar type");
    return {};
  }
  return AsyncResetType::get(input.getContext());
}

FIRRTLType AsClockPrimOp::inferUnaryReturnType(FIRRTLType input,
                                               Optional<Location> loc) {
  return ClockType::get(input.getContext());
}

FIRRTLType CvtPrimOp::inferUnaryReturnType(FIRRTLType input,
                                           Optional<Location> loc) {
  if (auto uiType = input.dyn_cast<UIntType>()) {
    auto width = uiType.getWidthOrSentinel();
    if (width != -1)
      ++width;
    return SIntType::get(input.getContext(), width);
  }

  if (input.isa<SIntType>())
    return input;

  if (loc)
    mlir::emitError(*loc, "operand must have integer type");
  return {};
}

FIRRTLType NegPrimOp::inferUnaryReturnType(FIRRTLType input,
                                           Optional<Location> loc) {
  auto inputi = input.dyn_cast<IntType>();
  if (!inputi) {
    if (loc)
      mlir::emitError(*loc, "operand must have integer type");

    return {};
  }
  int32_t width = inputi.getWidthOrSentinel();
  if (width != -1)
    ++width;
  return SIntType::get(input.getContext(), width);
}

FIRRTLType NotPrimOp::inferUnaryReturnType(FIRRTLType input,
                                           Optional<Location> loc) {
  auto inputi = input.dyn_cast<IntType>();
  if (!inputi) {
    if (loc)
      mlir::emitError(*loc, "operand must have integer type");

    return {};
  }
  return UIntType::get(input.getContext(), inputi.getWidthOrSentinel());
}

FIRRTLType impl::inferReductionResult(FIRRTLType input,
                                      Optional<Location> loc) {
  return UIntType::get(input.getContext(), 1);
}

//===----------------------------------------------------------------------===//
// Other Operations
//===----------------------------------------------------------------------===//

LogicalResult BitsPrimOp::validateArguments(ValueRange operands,
                                            ArrayRef<NamedAttribute> attrs,
                                            Location loc) {
  if (operands.size() != 1 || attrs.size() != 2) {
    mlir::emitError(loc, "operation requires one operand and two constants");
    return failure();
  }
  return success();
}

FIRRTLType BitsPrimOp::inferReturnType(ValueRange operands,
                                       ArrayRef<NamedAttribute> attrs,
                                       Optional<Location> loc) {
  auto input = operands[0].getType();
  auto high = getAttr<IntegerAttr>(attrs, "hi").getValue().getSExtValue();
  auto low = getAttr<IntegerAttr>(attrs, "lo").getValue().getSExtValue();

  auto inputi = input.dyn_cast<IntType>();
  if (!inputi) {
    if (loc)
      mlir::emitError(*loc, "input type should be the int type but got ")
          << input;
    return {};
  }

  // High must be >= low and both most be non-negative.
  if (high < low) {
    if (loc)
      mlir::emitError(*loc,
                      "high must be equal or greater than low, but got high = ")
          << high << ", low = " << low;
    return {};
  }

  if (low < 0) {
    if (loc)
      mlir::emitError(*loc, "low must be non-negative but got ") << low;
    return {};
  }

  // If the input has staticly known width, check it.  Both and low must be
  // strictly less than width.
  int32_t width = inputi.getWidthOrSentinel();
  if (width != -1 && high >= width) {
    if (loc)
      mlir::emitError(*loc)
          << "high must be smaller than the width of input, but got high = "
          << high << ", width = " << width;
    return {};
  }

  return UIntType::get(input.getContext(), high - low + 1);
}

LogicalResult impl::validateOneOperandOneConst(ValueRange operands,
                                               ArrayRef<NamedAttribute> attrs,
                                               Location loc) {
  if (operands.size() != 1 || attrs.size() != 1) {
    mlir::emitError(loc, "operation requires one operand and one constant");
    return failure();
  }
  return success();
}

FIRRTLType HeadPrimOp::inferReturnType(ValueRange operands,
                                       ArrayRef<NamedAttribute> attrs,
                                       Optional<Location> loc) {
  auto input = operands[0].getType();
  auto amount = getAttr<IntegerAttr>(attrs, "amount").getValue().getSExtValue();

  auto inputi = input.dyn_cast<IntType>();
  if (amount < 0 || !inputi) {
    if (loc)
      mlir::emitError(*loc,
                      "operand must have integer type and amount must be >= 0");
    return {};
  }

  int32_t width = inputi.getWidthOrSentinel();
  if (width != -1 && amount > width) {
    if (loc)
      mlir::emitError(*loc, "amount larger than input width");
    return {};
  }

  width = std::max<int32_t>(width, amount);
  return UIntType::get(input.getContext(), amount);
}

LogicalResult MuxPrimOp::validateArguments(ValueRange operands,
                                           ArrayRef<NamedAttribute> attrs,
                                           Location loc) {
  if (operands.size() != 3 || attrs.size() != 0) {
    mlir::emitError(loc, "operation requires three operands and no constants");
    return failure();
  }
  return success();
}

/// Infer the result type for a multiplexer given its two operand types, which
/// may be aggregates.
///
/// This essentially performs a pairwise comparison of fields and elements, as
/// follows:
/// - Identical operands inferred to their common type
/// - Integer operands inferred to the larger one if both have a known width, a
///   widthless integer otherwise.
/// - Vectors inferred based on the element type.
/// - Bundles inferred in a pairwise fashion based on the field types.
static FIRRTLType inferMuxReturnType(FIRRTLType high, FIRRTLType low,
                                     Optional<Location> loc) {
  // If the types are identical we're done.
  if (high == low)
    return low;

  // The base types need to be equivalent.
  if (high.getTypeID() != low.getTypeID()) {
    if (loc) {
      auto d = mlir::emitError(*loc, "incompatible mux operand types");
      d.attachNote() << "true value type:  " << high;
      d.attachNote() << "false value type: " << low;
    }
    return {};
  }

  // Two different Int types can be compatible.  If either has unknown width,
  // then return it.  If both are known but different width, then return the
  // larger one.
  if (low.isa<IntType>()) {
    int32_t highWidth = high.getBitWidthOrSentinel();
    int32_t lowWidth = low.getBitWidthOrSentinel();
    if (lowWidth == -1)
      return low;
    if (highWidth == -1)
      return high;
    return lowWidth > highWidth ? low : high;
  }

  // Infer vector types by comparing the element types.
  auto highVector = high.dyn_cast<FVectorType>();
  auto lowVector = low.dyn_cast<FVectorType>();
  if (highVector && lowVector &&
      highVector.getNumElements() == lowVector.getNumElements()) {
    auto inner = inferMuxReturnType(highVector.getElementType(),
                                    lowVector.getElementType(), loc);
    if (!inner)
      return {};
    return FVectorType::get(inner, lowVector.getNumElements());
  }

  // Infer bundle types by inferring names in a pairwise fashion.
  auto highBundle = high.dyn_cast<BundleType>();
  auto lowBundle = low.dyn_cast<BundleType>();
  if (highBundle && lowBundle) {
    auto highElements = highBundle.getElements();
    auto lowElements = lowBundle.getElements();
    size_t numElements = highElements.size();

    SmallVector<BundleType::BundleElement> newElements;
    if (numElements == lowElements.size()) {
      bool failed = false;
      for (size_t i = 0; i < numElements; ++i) {
        if (highElements[i].name != lowElements[i].name ||
            highElements[i].isFlip != lowElements[i].isFlip) {
          failed = true;
          break;
        }
        auto element = highElements[i];
        element.type =
            inferMuxReturnType(highElements[i].type, lowElements[i].type, loc);
        if (!element.type)
          return {};
        newElements.push_back(element);
      }
      if (!failed)
        return BundleType::get(newElements, low.getContext());
    }
    if (loc) {
      auto d = mlir::emitError(*loc, "incompatible mux operand bundle fields");
      d.attachNote() << "true value type:  " << high;
      d.attachNote() << "false value type: " << low;
    }
    return {};
  }

  // If we arrive here the types of the two mux arms are fundamentally
  // incompatible.
  if (loc) {
    auto d = mlir::emitError(*loc, "invalid mux operand types");
    d.attachNote() << "true value type:  " << high;
    d.attachNote() << "false value type: " << low;
  }
  return {};
}

FIRRTLType MuxPrimOp::inferReturnType(ValueRange operands,
                                      ArrayRef<NamedAttribute> attrs,
                                      Optional<Location> loc) {
  auto high = operands[1].getType().cast<FIRRTLType>();
  auto low = operands[2].getType().cast<FIRRTLType>();
  return inferMuxReturnType(high, low, loc);
}

FIRRTLType PadPrimOp::inferReturnType(ValueRange operands,
                                      ArrayRef<NamedAttribute> attrs,
                                      Optional<Location> loc) {
  auto input = operands[0].getType();
  auto amount = getAttr<IntegerAttr>(attrs, "amount").getValue().getSExtValue();

  auto inputi = input.dyn_cast<IntType>();
  if (amount < 0 || !inputi) {
    if (loc)
      mlir::emitError(*loc,
                      "pad input must be integer and amount must be >= 0");
    return {};
  }

  int32_t width = inputi.getWidthOrSentinel();
  if (width == -1)
    return inputi;

  width = std::max<int32_t>(width, amount);
  return IntType::get(input.getContext(), inputi.isSigned(), width);
}

FIRRTLType ShlPrimOp::inferReturnType(ValueRange operands,
                                      ArrayRef<NamedAttribute> attrs,
                                      Optional<Location> loc) {
  auto input = operands[0].getType();
  auto amount = getAttr<IntegerAttr>(attrs, "amount").getValue().getSExtValue();

  auto inputi = input.dyn_cast<IntType>();
  if (amount < 0 || !inputi) {
    if (loc)
      mlir::emitError(*loc,
                      "shl input must be integer and amount must be >= 0");
    return {};
  }

  int32_t width = inputi.getWidthOrSentinel();
  if (width != -1)
    width += amount;

  return IntType::get(input.getContext(), inputi.isSigned(), width);
}

FIRRTLType ShrPrimOp::inferReturnType(ValueRange operands,
                                      ArrayRef<NamedAttribute> attrs,
                                      Optional<Location> loc) {
  auto input = operands[0].getType();
  auto amount = getAttr<IntegerAttr>(attrs, "amount").getValue().getSExtValue();

  auto inputi = input.dyn_cast<IntType>();
  if (amount < 0 || !inputi) {
    if (loc)
      mlir::emitError(*loc,
                      "shr input must be integer and amount must be >= 0");
    return {};
  }

  int32_t width = inputi.getWidthOrSentinel();
  if (width != -1)
    width = std::max<int32_t>(1, width - amount);

  return IntType::get(input.getContext(), inputi.isSigned(), width);
}

FIRRTLType TailPrimOp::inferReturnType(ValueRange operands,
                                       ArrayRef<NamedAttribute> attrs,
                                       Optional<Location> loc) {
  auto input = operands[0].getType();
  auto amount = getAttr<IntegerAttr>(attrs, "amount").getValue().getSExtValue();

  auto inputi = input.dyn_cast<IntType>();
  if (amount < 0 || !inputi) {
    if (loc)
      mlir::emitError(*loc,
                      "tail input must be integer and amount must be >= 0");
    return {};
  }

  int32_t width = inputi.getWidthOrSentinel();
  if (width != -1) {
    if (width < amount) {
      if (loc)
        mlir::emitError(*loc,
                        "amount must be less than or equal operand width");
      return {};
    }
    width -= amount;
  }

  return IntType::get(input.getContext(), false, width);
}

//===----------------------------------------------------------------------===//
// VerbatimExprOp
//===----------------------------------------------------------------------===//

void VerbatimExprOp::getAsmResultNames(
    function_ref<void(Value, StringRef)> setNameFn) {
  // If the text is macro like, then use a pretty name.  We only take the
  // text up to a weird character (like a paren) and currently ignore
  // parenthesized expressions.
  auto isOkCharacter = [](char c) { return llvm::isAlnum(c) || c == '_'; };
  auto name = text();
  // Ignore a leading ` in macro name.
  if (name.startswith("`"))
    name = name.drop_front();
  name = name.take_while(isOkCharacter);
  if (!name.empty())
    setNameFn(getResult(), name);
}

//===----------------------------------------------------------------------===//
// VerbatimWireOp
//===----------------------------------------------------------------------===//

void VerbatimWireOp::getAsmResultNames(
    function_ref<void(Value, StringRef)> setNameFn) {
  // If the text is macro like, then use a pretty name.  We only take the
  // text up to a weird character (like a paren) and currently ignore
  // parenthesized expressions.
  auto isOkCharacter = [](char c) { return llvm::isAlnum(c) || c == '_'; };
  auto name = text();
  // Ignore a leading ` in macro name.
  if (name.startswith("`"))
    name = name.drop_front();
  name = name.take_while(isOkCharacter);
  if (!name.empty())
    setNameFn(getResult(), name);
}

//===----------------------------------------------------------------------===//
// Conversions to/from structs in the standard dialect.
//===----------------------------------------------------------------------===//

LogicalResult HWStructCastOp::verify() {
  // We must have a bundle and a struct, with matching pairwise fields
  BundleType bundleType;
  hw::StructType structType;
  if ((bundleType = getOperand().getType().dyn_cast<BundleType>())) {
    structType = getType().dyn_cast<hw::StructType>();
    if (!structType)
      return emitError("result type must be a struct");
  } else if ((bundleType = getType().dyn_cast<BundleType>())) {
    structType = getOperand().getType().dyn_cast<hw::StructType>();
    if (!structType)
      return emitError("operand type must be a struct");
  } else {
    return emitError("either source or result type must be a bundle type");
  }

  auto firFields = bundleType.getElements();
  auto hwFields = structType.getElements();
  if (firFields.size() != hwFields.size())
    return emitError("bundle and struct have different number of fields");

  for (size_t findex = 0, fend = firFields.size(); findex < fend; ++findex) {
    if (firFields[findex].name.getValue() != hwFields[findex].name)
      return emitError("field names don't match '")
             << firFields[findex].name.getValue() << "', '"
             << hwFields[findex].name.getValue() << "'";
    int64_t firWidth =
        FIRRTLType(firFields[findex].type).getBitWidthOrSentinel();
    int64_t hwWidth = hw::getBitWidth(hwFields[findex].type);
    if (firWidth > 0 && hwWidth > 0 && firWidth != hwWidth)
      return emitError("size of field '")
             << hwFields[findex].name.getValue() << "' don't match " << firWidth
             << ", " << hwWidth;
  }

  return success();
}

LogicalResult BitCastOp::verify() {

  auto inTypeBits = getBitWidth(getOperand().getType().cast<FIRRTLType>());
  auto resTypeBits = getBitWidth(getType());
  if (inTypeBits.hasValue() && resTypeBits.hasValue()) {
    // Bitwidths must match for valid bit
    if (inTypeBits.getValue() == resTypeBits.getValue())
      return success();
    return emitError("the bitwidth of input (")
           << inTypeBits.getValue() << ") and result ("
           << resTypeBits.getValue() << ") don't match";
  }
  if (!inTypeBits.hasValue())
    return emitError("bitwidth cannot be determined for input operand type ")
           << getOperand().getType();
  return emitError("bitwidth cannot be determined for result type ")
         << getType();
}

//===----------------------------------------------------------------------===//
// Custom attr-dict Directive that Elides Annotations
//===----------------------------------------------------------------------===//

/// Parse an optional attribute dictionary, adding an empty 'annotations'
/// attribute if not specified.
static ParseResult parseElideAnnotations(OpAsmParser &parser,
                                         NamedAttrList &resultAttrs) {
  auto result = parser.parseOptionalAttrDict(resultAttrs);
  if (!resultAttrs.get("annotations"))
    resultAttrs.append("annotations", parser.getBuilder().getArrayAttr({}));

  return result;
}

static void printElideAnnotations(OpAsmPrinter &p, Operation *op,
                                  DictionaryAttr attr,
                                  ArrayRef<StringRef> extraElides = {}) {
  SmallVector<StringRef> elidedAttrs(extraElides.begin(), extraElides.end());
  // Elide "annotations" if it is empty.
  if (op->getAttrOfType<ArrayAttr>("annotations").empty())
    elidedAttrs.push_back("annotations");

  p.printOptionalAttrDict(op->getAttrs(), elidedAttrs);
}

/// Parse an optional attribute dictionary, adding empty 'annotations' and
/// 'portAnnotations' attributes if not specified.
static ParseResult parseElidePortAnnotations(OpAsmParser &parser,
                                             NamedAttrList &resultAttrs) {
  auto result = parseElideAnnotations(parser, resultAttrs);

  if (!resultAttrs.get("portAnnotations")) {
    SmallVector<Attribute, 16> portAnnotations(
        parser.getNumResults(), parser.getBuilder().getArrayAttr({}));
    resultAttrs.append("portAnnotations",
                       parser.getBuilder().getArrayAttr(portAnnotations));
  }
  return result;
}

// Elide 'annotations' and 'portAnnotations' attributes if they are empty.
static void printElidePortAnnotations(OpAsmPrinter &p, Operation *op,
                                      DictionaryAttr attr,
                                      ArrayRef<StringRef> extraElides = {}) {
  SmallVector<StringRef, 2> elidedAttrs(extraElides.begin(), extraElides.end());

  if (llvm::all_of(op->getAttrOfType<ArrayAttr>("portAnnotations"),
                   [&](Attribute a) { return a.cast<ArrayAttr>().empty(); }))
    elidedAttrs.push_back("portAnnotations");
  printElideAnnotations(p, op, attr, elidedAttrs);
}

//===----------------------------------------------------------------------===//
// ImplicitSSAName Custom Directive
//===----------------------------------------------------------------------===//

static ParseResult parseImplicitSSAName(OpAsmParser &parser,
                                        NamedAttrList &resultAttrs) {

  if (parseElideAnnotations(parser, resultAttrs))
    return failure();

  // If the attribute dictionary contains no 'name' attribute, infer it from
  // the SSA name (if specified).
  if (resultAttrs.get("name"))
    return success();

  auto resultName = parser.getResultName(0).first;
  if (!resultName.empty() && isdigit(resultName[0]))
    resultName = "";
  auto nameAttr = parser.getBuilder().getStringAttr(resultName);
  auto *context = parser.getBuilder().getContext();
  resultAttrs.push_back({StringAttr::get(context, "name"), nameAttr});
  return success();
}

static void printImplicitSSAName(OpAsmPrinter &p, Operation *op,
                                 DictionaryAttr attr,
                                 ArrayRef<StringRef> extraElides = {}) {
  // List of attributes to elide when printing the dictionary.
  SmallVector<StringRef, 2> elides(extraElides.begin(), extraElides.end());
  elides.push_back(hw::InnerName::getInnerNameAttrName());

  // Note that we only need to print the "name" attribute if the asmprinter
  // result name disagrees with it.  This can happen in strange cases, e.g.
  // when there are conflicts.
  SmallString<32> resultNameStr;
  llvm::raw_svector_ostream tmpStream(resultNameStr);
  p.printOperand(op->getResult(0), tmpStream);
  auto actualName = tmpStream.str().drop_front();
  auto expectedName = op->getAttrOfType<StringAttr>("name").getValue();
  // Anonymous names are printed as digits, which is fine.
  if (actualName == expectedName ||
      (expectedName.empty() && isdigit(actualName[0])))
    elides.push_back("name");

  printElideAnnotations(p, op, attr, elides);
}

//===----------------------------------------------------------------------===//
// MemOp Custom attr-dict Directive
//===----------------------------------------------------------------------===//

static ParseResult parseMemOp(OpAsmParser &parser, NamedAttrList &resultAttrs) {
  return parseElidePortAnnotations(parser, resultAttrs);
}

/// Always elide "ruw" and elide "annotations" if it exists or if it is empty.
static void printMemOp(OpAsmPrinter &p, Operation *op, DictionaryAttr attr) {
  // "ruw" and "inner_sym" is always elided.
  printElidePortAnnotations(p, op, attr, {"ruw", "inner_sym"});
}

//===----------------------------------------------------------------------===//
// Miscellaneous custom elision logic.
//===----------------------------------------------------------------------===//

static ParseResult parseElideEmptyName(OpAsmParser &p,
                                       NamedAttrList &resultAttrs) {
  auto result = p.parseOptionalAttrDict(resultAttrs);
  if (!resultAttrs.get("name"))
    resultAttrs.append("name", p.getBuilder().getStringAttr(""));

  return result;
}

static void printElideEmptyName(OpAsmPrinter &p, Operation *op,
                                DictionaryAttr attr,
                                ArrayRef<StringRef> extraElides = {}) {

  SmallVector<StringRef> elides(extraElides.begin(), extraElides.end());
  if (op->getAttrOfType<StringAttr>("name").getValue().empty())
    elides.push_back("name");

  p.printOptionalAttrDict(op->getAttrs(), elides);
}

static ParseResult parsePrintfAttrs(OpAsmParser &p,
                                    NamedAttrList &resultAttrs) {
  return parseElideEmptyName(p, resultAttrs);
}

static void printPrintfAttrs(OpAsmPrinter &p, Operation *op,
                             DictionaryAttr attr) {
  printElideEmptyName(p, op, attr, {"formatString"});
}

static ParseResult parseStopAttrs(OpAsmParser &p, NamedAttrList &resultAttrs) {
  return parseElideEmptyName(p, resultAttrs);
}

static void printStopAttrs(OpAsmPrinter &p, Operation *op,
                           DictionaryAttr attr) {
  printElideEmptyName(p, op, attr, {"exitCode"});
}

static ParseResult parseVerifAttrs(OpAsmParser &p, NamedAttrList &resultAttrs) {
  return parseElideEmptyName(p, resultAttrs);
}

static void printVerifAttrs(OpAsmPrinter &p, Operation *op,
                            DictionaryAttr attr) {
  printElideEmptyName(p, op, attr, {"message"});
}

//===----------------------------------------------------------------------===//
// NonLocalAnchor helpers.
//===----------------------------------------------------------------------===//

bool NonLocalAnchor::dropModule(StringAttr moduleToDrop) {
  SmallVector<Attribute, 4> newPath;
  bool updateMade = false;
  for (auto nameRef : namepath()) {
    // nameRef is either an InnerRefAttr or a FlatSymbolRefAttr.
    if (auto ref = nameRef.dyn_cast<hw::InnerRefAttr>()) {
      if (ref.getModule() == moduleToDrop)
        updateMade = true;
      else
        newPath.push_back(ref);
    } else {
      if (nameRef.cast<FlatSymbolRefAttr>().getAttr() == moduleToDrop)
        updateMade = true;
      else
        newPath.push_back(nameRef);
    }
  }
  if (updateMade)
    namepathAttr(ArrayAttr::get(getContext(), newPath));
  return updateMade;
}

bool NonLocalAnchor::inlineModule(StringAttr moduleToDrop) {
  SmallVector<Attribute, 4> newPath;
  bool updateMade = false;
  StringRef inlinedInstanceName = "";
  for (auto nameRef : namepath()) {
    // nameRef is either an InnerRefAttr or a FlatSymbolRefAttr.
    if (auto ref = nameRef.dyn_cast<hw::InnerRefAttr>()) {
      if (ref.getModule() == moduleToDrop) {
        inlinedInstanceName = ref.getName().getValue();
        updateMade = true;
      } else if (!inlinedInstanceName.empty()) {
        newPath.push_back(hw::InnerRefAttr::get(
            getContext(), ref.getModule(),
            StringAttr::get(getContext(), inlinedInstanceName + "_" +
                                              ref.getName().getValue())));
        inlinedInstanceName = "";
      } else
        newPath.push_back(ref);
    } else {
      if (nameRef.cast<FlatSymbolRefAttr>().getAttr() == moduleToDrop)
        updateMade = true;
      else
        newPath.push_back(nameRef);
    }
  }
  if (updateMade)
    namepathAttr(ArrayAttr::get(getContext(), newPath));
  return updateMade;
}

bool NonLocalAnchor::updateModule(StringAttr oldMod, StringAttr newMod) {
  SmallVector<Attribute, 4> newPath;
  bool updateMade = false;
  for (auto nameRef : namepath()) {
    // nameRef is either an InnerRefAttr or a FlatSymbolRefAttr.
    if (auto ref = nameRef.dyn_cast<hw::InnerRefAttr>()) {
      if (ref.getModule() == oldMod) {
        newPath.push_back(hw::InnerRefAttr::get(newMod, ref.getName()));
        updateMade = true;
      } else
        newPath.push_back(ref);
    } else {
      if (nameRef.cast<FlatSymbolRefAttr>().getAttr() == oldMod) {
        newPath.push_back(FlatSymbolRefAttr::get(newMod));
        updateMade = true;
      } else
        newPath.push_back(nameRef);
    }
  }
  if (updateMade)
    namepathAttr(ArrayAttr::get(getContext(), newPath));
  return updateMade;
}

bool NonLocalAnchor::truncateAtModule(StringAttr atMod, bool includeMod) {
  SmallVector<Attribute, 4> newPath;
  bool updateMade = false;
  for (auto nameRef : namepath()) {
    // nameRef is either an InnerRefAttr or a FlatSymbolRefAttr.
    if (auto ref = nameRef.dyn_cast<hw::InnerRefAttr>()) {
      if (ref.getModule() == atMod) {
        updateMade = true;
        if (includeMod)
          newPath.push_back(ref);
      } else
        newPath.push_back(ref);
    } else {
      if (nameRef.cast<FlatSymbolRefAttr>().getAttr() == atMod && !includeMod)
        updateMade = true;
      else
        newPath.push_back(nameRef);
    }
    if (updateMade)
      break;
  }
  if (updateMade)
    namepathAttr(ArrayAttr::get(getContext(), newPath));
  return updateMade;
}

/// Return just the module part of the namepath at a specific index.
StringAttr NonLocalAnchor::modPart(unsigned i) {
  return TypeSwitch<Attribute, StringAttr>(namepath()[i])
      .Case<FlatSymbolRefAttr>([](auto a) { return a.getAttr(); })
      .Case<hw::InnerRefAttr>([](auto a) { return a.getModule(); });
}

/// Return the root module.
StringAttr NonLocalAnchor::root() {
  assert(!namepath().empty());
  return modPart(0);
}

/// Return true if the NLA has the module in its path.
bool NonLocalAnchor::hasModule(StringAttr modName) {
  for (auto nameRef : namepath()) {
    // nameRef is either an InnerRefAttr or a FlatSymbolRefAttr.
    if (auto ref = nameRef.dyn_cast<hw::InnerRefAttr>()) {
      if (ref.getModule() == modName)
        return true;
    } else {
      if (nameRef.cast<FlatSymbolRefAttr>().getAttr() == modName)
        return true;
    }
  }
  return false;
}

/// Return just the reference part of the namepath at a specific index.  This
/// will return an empty attribute if this is the leaf and the leaf is a module.
StringAttr NonLocalAnchor::refPart(unsigned i) {
  return TypeSwitch<Attribute, StringAttr>(namepath()[i])
      .Case<FlatSymbolRefAttr>([](auto a) { return StringAttr({}); })
      .Case<hw::InnerRefAttr>([](auto a) { return a.getName(); });
}

/// Return the leaf reference.  This returns an empty attribute if the leaf
/// reference is a module.
StringAttr NonLocalAnchor::ref() {
  assert(!namepath().empty());
  return refPart(namepath().size() - 1);
}

/// Return the leaf module.
StringAttr NonLocalAnchor::leafMod() {
  assert(!namepath().empty());
  return modPart(namepath().size() - 1);
}

/// Returns true if this NLA targets an instance of a module (as opposed to
/// an instance's port or something inside an instance).
bool NonLocalAnchor::isModule() { return !ref(); }

/// Returns true if this NLA targets something inside a module (as opposed
/// to a module or an instance of a module);
bool NonLocalAnchor::isComponent() { return (bool)ref(); }

// Verify the NonLocalAnchor.
// 1. Iterate over the namepath.
// 2. The namepath should be a valid instance path, specified either on a
// module or a declaration inside a module.
// 3. Each element in the namepath is an InnerRefAttr except possibly the
// last element.
// 4. Make sure that the InnerRefAttr is legal, by verifying the module name
// and the corresponding inner_sym on the instance.
// 5. Make sure that the instance path is legal, by verifying the sequence of
// instance and the expected module occurs as the next element in the path.
// 6. The last element of the namepath, can be an InnerRefAttr on either a
// module port or a declaration inside the module.
// 7. The last element of the namepath can also be a module symbol.
LogicalResult
NonLocalAnchor::verifySymbolUses(mlir::SymbolTableCollection &symtblC) {
<<<<<<< HEAD
  auto cnlaAttr = StringAttr::get(instOp.getContext(), "circt.nonlocal");
=======
>>>>>>> b4c19e3c

  auto hasNonLocal = [&](InstanceOp instOp) {
    auto annos = AnnotationSet(instOp);
    for (auto anno : annos)
<<<<<<< HEAD
      if (auto nlaRef = anno.getMember(cnlaAttr))
=======
      if (auto nlaRef = anno.getMember("circt.nonlocal"))
>>>>>>> b4c19e3c
        if (nlaRef.cast<FlatSymbolRefAttr>().getAttr() == sym_nameAttr())
          return true;
    return false;
  };

  Operation *op = *this;
  CircuitOp cop = op->getParentOfType<CircuitOp>();
  auto &symtbl = symtblC.getSymbolTable(cop);
  if (namepath().size() <= 1)
    return emitOpError()
           << "the instance path cannot be empty/single element, it "
              "must specify an instance path.";

  StringAttr expectedModuleName = {};
  for (unsigned i = 0, s = namepath().size() - 1; i < s; ++i) {
    hw::InnerRefAttr innerRef = namepath()[i].dyn_cast<hw::InnerRefAttr>();
    if (!innerRef)
      return emitOpError()
             << "the instance path can only contain inner sym reference"
             << ", only the leaf can refer to a module symbol";

    if (expectedModuleName && expectedModuleName != innerRef.getModule())
      return emitOpError() << "instance path is incorrect. Expected module: "
                           << expectedModuleName
                           << " instead found: " << innerRef.getModule();
    InstanceOp instOp = getInstance(symtbl, innerRef);
    if (!instOp)
      return emitOpError() << " module: " << innerRef.getModule()
                           << " does not contain any instance with symbol: "
                           << innerRef.getName();
    if (!hasNonLocal(instOp)) {
      auto diag = emitOpError()
                  << " instance with symbol: " << innerRef
                  << " does not contain a reference to the NonLocalAnchor";
      diag.attachNote(instOp.getLoc()) << "the instance was defined here";
      return failure();
    }
    expectedModuleName = instOp.moduleNameAttr().getAttr();
  }
  // The instance path has been verified. Now verify the last element.
  auto leafRef = namepath()[namepath().size() - 1];
  if (auto innerRef = leafRef.dyn_cast<hw::InnerRefAttr>()) {
    auto *fmod = symtbl.lookup(innerRef.getModule());
    auto mod = cast<FModuleLike>(fmod);
    if (!hasPortNamed(mod, innerRef.getName()) &&
        !hasValNamed(mod, innerRef.getName())) {
      return emitOpError() << " operation with symbol: " << innerRef
                           << " was not found ";
    }
    if (expectedModuleName && expectedModuleName != innerRef.getModule())
      return emitOpError() << "instance path is incorrect. Expected module: "
                           << expectedModuleName
                           << " instead found: " << innerRef.getModule();
  } else if (expectedModuleName !=
             leafRef.cast<FlatSymbolRefAttr>().getAttr()) {
    // This is the case when the nla is applied to a module.
    return emitOpError() << "instance path is incorrect. Expected module: "
                         << expectedModuleName << " instead found: "
                         << leafRef.cast<FlatSymbolRefAttr>().getAttr();
  }
  return success();
}

//===----------------------------------------------------------------------===//
// Various namers.
//===----------------------------------------------------------------------===//

static void genericAsmResultNames(Operation *op,
                                  OpAsmSetValueNameFn setNameFn) {

  // Many firrtl dialect operations have an optional 'name' attribute.  If
  // present, use it.
  if (op->getNumResults() == 1)
    if (auto nameAttr = op->getAttrOfType<StringAttr>("name"))
      setNameFn(op->getResult(0), nameAttr.getValue());
}

void AddPrimOp::getAsmResultNames(OpAsmSetValueNameFn setNameFn) {
  genericAsmResultNames(*this, setNameFn);
}

void AndPrimOp::getAsmResultNames(OpAsmSetValueNameFn setNameFn) {
  genericAsmResultNames(*this, setNameFn);
}

void AndRPrimOp::getAsmResultNames(OpAsmSetValueNameFn setNameFn) {
  genericAsmResultNames(*this, setNameFn);
}

void AsAsyncResetPrimOp::getAsmResultNames(OpAsmSetValueNameFn setNameFn) {
  genericAsmResultNames(*this, setNameFn);
}
void AsClockPrimOp::getAsmResultNames(OpAsmSetValueNameFn setNameFn) {
  genericAsmResultNames(*this, setNameFn);
}
void AsSIntPrimOp::getAsmResultNames(OpAsmSetValueNameFn setNameFn) {
  genericAsmResultNames(*this, setNameFn);
}
void AsUIntPrimOp::getAsmResultNames(OpAsmSetValueNameFn setNameFn) {
  genericAsmResultNames(*this, setNameFn);
}
void BitsPrimOp::getAsmResultNames(OpAsmSetValueNameFn setNameFn) {
  genericAsmResultNames(*this, setNameFn);
}
void CatPrimOp::getAsmResultNames(OpAsmSetValueNameFn setNameFn) {
  genericAsmResultNames(*this, setNameFn);
}
void CvtPrimOp::getAsmResultNames(OpAsmSetValueNameFn setNameFn) {
  genericAsmResultNames(*this, setNameFn);
}
void DShlPrimOp::getAsmResultNames(OpAsmSetValueNameFn setNameFn) {
  genericAsmResultNames(*this, setNameFn);
}
void DShlwPrimOp::getAsmResultNames(OpAsmSetValueNameFn setNameFn) {
  genericAsmResultNames(*this, setNameFn);
}
void DShrPrimOp::getAsmResultNames(OpAsmSetValueNameFn setNameFn) {
  genericAsmResultNames(*this, setNameFn);
}
void DivPrimOp::getAsmResultNames(OpAsmSetValueNameFn setNameFn) {
  genericAsmResultNames(*this, setNameFn);
}
void EQPrimOp::getAsmResultNames(OpAsmSetValueNameFn setNameFn) {
  genericAsmResultNames(*this, setNameFn);
}
void GEQPrimOp::getAsmResultNames(OpAsmSetValueNameFn setNameFn) {
  genericAsmResultNames(*this, setNameFn);
}
void GTPrimOp::getAsmResultNames(OpAsmSetValueNameFn setNameFn) {
  genericAsmResultNames(*this, setNameFn);
}
void HeadPrimOp::getAsmResultNames(OpAsmSetValueNameFn setNameFn) {
  genericAsmResultNames(*this, setNameFn);
}
void LEQPrimOp::getAsmResultNames(OpAsmSetValueNameFn setNameFn) {
  genericAsmResultNames(*this, setNameFn);
}

void LTPrimOp::getAsmResultNames(OpAsmSetValueNameFn setNameFn) {
  genericAsmResultNames(*this, setNameFn);
}
void MulPrimOp::getAsmResultNames(OpAsmSetValueNameFn setNameFn) {
  genericAsmResultNames(*this, setNameFn);
}
void MultibitMuxOp::getAsmResultNames(OpAsmSetValueNameFn setNameFn) {
  genericAsmResultNames(*this, setNameFn);
}
void MuxPrimOp::getAsmResultNames(OpAsmSetValueNameFn setNameFn) {
  genericAsmResultNames(*this, setNameFn);
}
void NEQPrimOp::getAsmResultNames(OpAsmSetValueNameFn setNameFn) {
  genericAsmResultNames(*this, setNameFn);
}
void NegPrimOp::getAsmResultNames(OpAsmSetValueNameFn setNameFn) {
  genericAsmResultNames(*this, setNameFn);
}
void NotPrimOp::getAsmResultNames(OpAsmSetValueNameFn setNameFn) {
  genericAsmResultNames(*this, setNameFn);
}
void OrPrimOp::getAsmResultNames(OpAsmSetValueNameFn setNameFn) {
  genericAsmResultNames(*this, setNameFn);
}
void OrRPrimOp::getAsmResultNames(OpAsmSetValueNameFn setNameFn) {
  genericAsmResultNames(*this, setNameFn);
}
void PadPrimOp::getAsmResultNames(OpAsmSetValueNameFn setNameFn) {
  genericAsmResultNames(*this, setNameFn);
}
void RemPrimOp::getAsmResultNames(OpAsmSetValueNameFn setNameFn) {
  genericAsmResultNames(*this, setNameFn);
}
void ShlPrimOp::getAsmResultNames(OpAsmSetValueNameFn setNameFn) {
  genericAsmResultNames(*this, setNameFn);
}
void ShrPrimOp::getAsmResultNames(OpAsmSetValueNameFn setNameFn) {
  genericAsmResultNames(*this, setNameFn);
}

void SubPrimOp::getAsmResultNames(OpAsmSetValueNameFn setNameFn) {
  genericAsmResultNames(*this, setNameFn);
}

void SubaccessOp::getAsmResultNames(OpAsmSetValueNameFn setNameFn) {
  genericAsmResultNames(*this, setNameFn);
}

void SubfieldOp::getAsmResultNames(OpAsmSetValueNameFn setNameFn) {
  genericAsmResultNames(*this, setNameFn);
}

void SubindexOp::getAsmResultNames(OpAsmSetValueNameFn setNameFn) {
  genericAsmResultNames(*this, setNameFn);
}

void TailPrimOp::getAsmResultNames(OpAsmSetValueNameFn setNameFn) {
  genericAsmResultNames(*this, setNameFn);
}

void XorPrimOp::getAsmResultNames(OpAsmSetValueNameFn setNameFn) {
  genericAsmResultNames(*this, setNameFn);
}

void XorRPrimOp::getAsmResultNames(OpAsmSetValueNameFn setNameFn) {
  genericAsmResultNames(*this, setNameFn);
}

//===----------------------------------------------------------------------===//
// TblGen Generated Logic.
//===----------------------------------------------------------------------===//

// Provide the autogenerated implementation guts for the Op classes.
#define GET_OP_CLASSES
#include "circt/Dialect/FIRRTL/FIRRTL.cpp.inc"<|MERGE_RESOLUTION|>--- conflicted
+++ resolved
@@ -3491,19 +3491,12 @@
 // 7. The last element of the namepath can also be a module symbol.
 LogicalResult
 NonLocalAnchor::verifySymbolUses(mlir::SymbolTableCollection &symtblC) {
-<<<<<<< HEAD
-  auto cnlaAttr = StringAttr::get(instOp.getContext(), "circt.nonlocal");
-=======
->>>>>>> b4c19e3c
+  auto cnlaAttr = StringAttr::get(getContext(), "circt.nonlocal");
 
   auto hasNonLocal = [&](InstanceOp instOp) {
     auto annos = AnnotationSet(instOp);
     for (auto anno : annos)
-<<<<<<< HEAD
       if (auto nlaRef = anno.getMember(cnlaAttr))
-=======
-      if (auto nlaRef = anno.getMember("circt.nonlocal"))
->>>>>>> b4c19e3c
         if (nlaRef.cast<FlatSymbolRefAttr>().getAttr() == sym_nameAttr())
           return true;
     return false;
