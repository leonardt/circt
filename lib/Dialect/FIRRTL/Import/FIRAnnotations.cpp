--- conflicted
+++ resolved
@@ -31,21 +31,6 @@
 using namespace firrtl;
 using mlir::UnitAttr;
 
-<<<<<<< HEAD
-
-DictionaryAttr cloneWithNewField(DictionaryAttr anno, StringRef field,
-                                 Attribute newValue) {
-  auto context = anno.getContext();
-  SmallVector<NamedAttribute, 4> newAttr;
-  bool found = false;
-  for (auto f : anno) {
-    if (f.first == field) {
-      newAttr.push_back(std::make_pair(f.first, newValue));
-      found = true;
-    } else {
-      newAttr.push_back(f);
-    }
-=======
 /// Split a target into a base target (including a reference if one exists) and
 /// an optional array of subfield/subindex tokens.
 static std::pair<StringRef, llvm::Optional<ArrayAttr>>
@@ -157,7 +142,6 @@
     mods.push_back(
         FlatSymbolRefAttr::get(circuit.getContext(), std::get<1>(nla)));
     insts.push_back(StringAttr::get(circuit.getContext(), std::get<2>(nla)));
->>>>>>> d4f7e571
   }
   if (!found)
     newAttr.emplace_back(Identifier::get("target", context),
