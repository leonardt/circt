//===- HWTypes.td - HW data type definitions ---------------*- tablegen -*-===//
//
// Part of the LLVM Project, under the Apache License v2.0 with LLVM Exceptions.
// See https://llvm.org/LICENSE.txt for license information.
// SPDX-License-Identifier: Apache-2.0 WITH LLVM-exception
//
//===----------------------------------------------------------------------===//
//
// Basic data types for the HW dialect.
//
//===----------------------------------------------------------------------===//

#ifndef CIRCT_DIALECT_HW_HWTYPES
#define CIRCT_DIALECT_HW_HWTYPES

include "circt/Dialect/HW/HWDialect.td"
include "mlir/IR/AttrTypeBase.td"

//===----------------------------------------------------------------------===//
// Type predicates
//===----------------------------------------------------------------------===//

// Type constraint that indicates that an operand/result may only be a valid,
// known, non-directional type.
def HWIntegerType : DialectType<HWDialect,
    CPred<"::circt::hw::isHWIntegerType($_self)">,
    "a signless integer bitvector",
    "::circt::hw::TypeVariant<::mlir::IntegerType, ::circt::hw::IntType>">;

// Type constraint that indicates that an operand/result may only be a valid,
// known, non-directional type.
def HWValueType : DialectType<HWDialect,
    CPred<"::circt::hw::isHWValueType($_self)">, "a known primitive element">;

// Type constraint that indicates that an operand/result may only be a valid
// non-directional type.
def HWNonInOutType : DialectType<HWDialect,
    CPred<"!circt::hw::hasHWInOutType($_self)">, "a type without inout">;

def InOutType : DialectType<HWDialect,
    CPred<"::circt::hw::type_isa<circt::hw::InOutType>($_self)">,
          "InOutType", "InOutType">;

// A handle to refer to circt::hw::ArrayType in ODS.
def ArrayType : DialectType<HWDialect,
    CPred<"::circt::hw::type_isa<circt::hw::ArrayType>($_self)">,
          "an ArrayType", "::circt::hw::TypeAliasOr<circt::hw::ArrayType>">;

// A handle to refer to circt::hw::StructType in ODS.
def StructType : DialectType<HWDialect,
    CPred<"::circt::hw::type_isa<circt::hw::StructType>($_self)">,
          "a StructType", "::circt::hw::TypeAliasOr<circt::hw::StructType>">;

// A handle to refer to circt::hw::UnionType in ODS.
def UnionType : DialectType<HWDialect,
    CPred<"::circt::hw::type_isa<circt::hw::UnionType>($_self)">,
          "a UnionType", "::circt::hw::TypeAliasOr<hw::UnionType>">;

// A handle to refer to circt::hw::EnumType in ODS.
def EnumType : DialectType<HWDialect,
    CPred<"::circt::hw::type_isa<circt::hw::EnumType>($_self)">,
          "a EnumType", "::circt::hw::TypeAliasOr<circt::hw::EnumType>">;

def HWAggregateType : DialectType<HWDialect,
    CPred<[{::circt::hw::type_isa<
      circt::hw::ArrayType,
      circt::hw::UnpackedArrayType,
      circt::hw::StructType>($_self)}]>,
    "an ArrayType or StructType",
    [{::circt::hw::TypeVariant<
      ::circt::hw::ArrayType,
      ::circt::hw::UnpackedArrayType,
      ::circt::hw::StructType>}]>;

//===----------------------------------------------------------------------===//
// Type Definitions
//===----------------------------------------------------------------------===//

<<<<<<< HEAD
class HW_Type<string name, string typeMnemonic, list<Trait> traits = []>
    : TypeDef<HWDialect, name, traits> {
  let mnemonic = typeMnemonic;
}

def ModuleType : HW_Type<"Module", "module"> {
  let summary = "Module Type";
  let description = [{
    Module types have ports.
  }];
  let parameters = (ins ArrayRefParameter<"::circt::hw::ModulePort", "port list">:$params);
  let assemblyFormat = "`(` $params `)`";
  let genVerifyDecl = 1;
}

/// Points to a name within a module.
def HWInnerRefAttr : Attr<
  CPred<"$_self.isa<::circt::hw::InnerRefAttr>()">,
        "name reference attribute"> {
  let returnType = "::circt::hw::InnerRefAttr";
  let storageType = "::circt::hw::InnerRefAttr";
  let convertFromStorage = "$_self";
=======
def HWStringType : TypeDef<HWDialect, "String"> {
  let summary = "String type";
  let description = "Defines a string type for the hw-centric dialects";

  let mnemonic = "string";
>>>>>>> 28caf028
}

/// A flat symbol reference or a reference to a name within a module.
def NameRefAttr : Attr<
  CPred<"$_self.isa<::mlir::FlatSymbolRefAttr, ::circt::hw::InnerRefAttr>()">,
  "name reference attribute">{
  let returnType = "::mlir::Attribute";
  let convertFromStorage = "$_self";
  let valueType = NoneType;
}

// Like a FlatSymbolRefArrayAttr, but can also refer to names inside modules.
def NameRefArrayAttr : TypedArrayAttrBase<NameRefAttr,
  "name reference array attribute"> {
  let constBuilderCall = "$_builder.getArrayAttr($0)";
}

def InnerSymProperties : AttrDef<HWDialect, "InnerSymProperties"> {
  let mnemonic = "innerSymProps";
  let parameters = (ins
         "mlir::StringAttr":$name,
         DefaultValuedParameter<"uint64_t", "0">:$fieldID,
         DefaultValuedParameter<"::mlir::StringAttr", "public">:$sym_visibility
                     );
  let builders = [
    AttrBuilderWithInferredContext<(ins "::mlir::StringAttr":$sym),[{
      return get(sym.getContext(), sym, 0,
                        mlir::StringAttr::get(sym.getContext(), "public") );
    }]>
  ];
  let hasCustomAssemblyFormat = 1;
  // The assembly format is as follows:
  // "`<` `@` $name `,` $fieldID `,` $sym_visibility `>`";
}


def InnerSymAttr : AttrDef<HWDialect, "InnerSym"> {
  let summary = "Inner symbol definition";
  let description = [{
    Defines the properties of an inner_sym attribute. It specifies the symbol
    name and symbol visibility for each field ID. For any ground types,
    there are no subfields and the field ID is 0. For aggregate types, a
    unique field ID is assigned to each field by visiting them in a
    depth-first pre-order. The custom assembly format ensures that for ground
    types, only `@<sym_name>` is printed.
  }];
  let mnemonic = "innerSym";
  let parameters = (ins ArrayRefParameter<"InnerSymPropertiesAttr">:$props);
  let builders = [
    AttrBuilderWithInferredContext<(ins "::mlir::StringAttr":$sym),[{
      assert(!sym.getValue().empty() && "symbol name must be non-empty");
      return get(sym.getContext(),
      {InnerSymPropertiesAttr::get(sym.getContext(), sym, 0,
                        mlir::StringAttr::get(sym.getContext(), "public"))});
    }]>,
    // Create an empty array, represents an invalid InnerSym.
    AttrBuilder<(ins),[{
      return get($_ctxt, {});
    }]>
  ];
  let extraClassDeclaration = [{
    /// Get the inner sym name for fieldID, if it exists.
    mlir::StringAttr getSymIfExists(unsigned fieldID) const;

    /// Get the inner sym name for fieldID=0, if it exists.
    mlir::StringAttr getSymName() const { return getSymIfExists(0); }

    /// Get the number of inner symbols defined.
    size_t size() const { return getProps().size(); }

    /// Check if this is an empty array, no sym names stored.
    bool empty() const { return getProps().empty(); }

    /// Return an InnerSymAttr with the inner symbol for the specified fieldID removed.
    InnerSymAttr erase(unsigned fieldID) const;

    using iterator = mlir::ArrayRef<InnerSymPropertiesAttr>::iterator;
    /// Iterator begin for all the InnerSymProperties.
    iterator begin() const { return getProps().begin(); }

    /// Iterator end for all the InnerSymProperties.
    iterator end() const { return getProps().end(); }

    /// Invoke the func, for all sym names. Return success(),
    /// if the callback function never returns failure().
    mlir::LogicalResult walkSymbols(llvm::function_ref<
                              mlir::LogicalResult (::mlir::StringAttr)>) const;
  }];

  let hasCustomAssemblyFormat = 1;
  // Example format:
  // firrtl.wire sym [<@x,1,private>, <@w,2,public>, <@syh,4,public>]
}

#endif // CIRCT_DIALECT_HW_HWTYPES<|MERGE_RESOLUTION|>--- conflicted
+++ resolved
@@ -76,7 +76,6 @@
 // Type Definitions
 //===----------------------------------------------------------------------===//
 
-<<<<<<< HEAD
 class HW_Type<string name, string typeMnemonic, list<Trait> traits = []>
     : TypeDef<HWDialect, name, traits> {
   let mnemonic = typeMnemonic;
@@ -92,20 +91,9 @@
   let genVerifyDecl = 1;
 }
 
-/// Points to a name within a module.
-def HWInnerRefAttr : Attr<
-  CPred<"$_self.isa<::circt::hw::InnerRefAttr>()">,
-        "name reference attribute"> {
-  let returnType = "::circt::hw::InnerRefAttr";
-  let storageType = "::circt::hw::InnerRefAttr";
-  let convertFromStorage = "$_self";
-=======
-def HWStringType : TypeDef<HWDialect, "String"> {
+def HWStringType : HW_Type<"String", "string"> {
   let summary = "String type";
   let description = "Defines a string type for the hw-centric dialects";
-
-  let mnemonic = "string";
->>>>>>> 28caf028
 }
 
 /// A flat symbol reference or a reference to a name within a module.
