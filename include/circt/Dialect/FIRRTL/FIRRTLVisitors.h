//===- FIRRTLVisitors.h - FIRRTL Dialect Visitors ---------------*- C++ -*-===//
//
// Part of the LLVM Project, under the Apache License v2.0 with LLVM Exceptions.
// See https://llvm.org/LICENSE.txt for license information.
// SPDX-License-Identifier: Apache-2.0 WITH LLVM-exception
//
//===----------------------------------------------------------------------===//
//
// This file defines visitors that make it easier to work with FIRRTL IR.
//
//===----------------------------------------------------------------------===//

#ifndef CIRCT_DIALECT_FIRRTL_FIRRTLVISITORS_H
#define CIRCT_DIALECT_FIRRTL_FIRRTLVISITORS_H

#include "circt/Dialect/FIRRTL/FIRRTLOps.h"
#include "mlir/IR/BuiltinOps.h"
#include "llvm/ADT/TypeSwitch.h"

namespace circt {
namespace firrtl {

/// ExprVisitor is a visitor for FIRRTL expression nodes.
template <typename ConcreteType, typename ResultType = void,
          typename... ExtraArgs>
class ExprVisitor {
public:
  ResultType dispatchExprVisitor(Operation *op, ExtraArgs... args) {
    auto *thisCast = static_cast<ConcreteType *>(this);
    return TypeSwitch<Operation *, ResultType>(op)
        // Basic Expressions
        .template Case<
            ConstantOp, SpecialConstantOp, AggregateConstantOp, InvalidValueOp,
            SubfieldOp, SubindexOp, SubaccessOp, BundleCreateOp, VectorCreateOp,
            MultibitMuxOp,
            // Arithmetic and Logical Binary Primitives.
            AddPrimOp, SubPrimOp, MulPrimOp, DivPrimOp, RemPrimOp, AndPrimOp,
            OrPrimOp, XorPrimOp,
            // Comparisons.
            LEQPrimOp, LTPrimOp, GEQPrimOp, GTPrimOp, EQPrimOp, NEQPrimOp,
            // Misc Binary Primitives.
            CatPrimOp, DShlPrimOp, DShlwPrimOp, DShrPrimOp,
            // Unary operators.
            AsSIntPrimOp, AsUIntPrimOp, AsAsyncResetPrimOp, AsClockPrimOp,
            CvtPrimOp, NegPrimOp, NotPrimOp, AndRPrimOp, OrRPrimOp, XorRPrimOp,
            // Intrinsic Expressions.
            IsXIntrinsicOp, PlusArgsValueIntrinsicOp, PlusArgsTestIntrinsicOp,
            SizeOfIntrinsicOp,
            // Miscellaneous.
            BitsPrimOp, HeadPrimOp, MuxPrimOp, PadPrimOp, ShlPrimOp, ShrPrimOp,
            TailPrimOp, VerbatimExprOp, HWStructCastOp, BitCastOp, RefSendOp,
            RefResolveOp, RefSubOp, mlir::UnrealizedConversionCastOp>(
            [&](auto expr) -> ResultType {
              return thisCast->visitExpr(expr, args...);
            })
        .Default([&](auto expr) -> ResultType {
          return thisCast->visitInvalidExpr(op, args...);
        });
  }

  /// This callback is invoked on any non-expression operations.
  ResultType visitInvalidExpr(Operation *op, ExtraArgs... args) {
    op->emitOpError("unknown FIRRTL expression");
    abort();
  }

  /// This callback is invoked on any expression operations that are not handled
  /// by the concrete visitor.
  ResultType visitUnhandledExpr(Operation *op, ExtraArgs... args) {
    return ResultType();
  }

  /// This fallback is invoked on any unary expr that isn't explicitly handled.
  /// The default implementation delegates to the unhandled expression fallback.
  ResultType visitUnaryExpr(Operation *op, ExtraArgs... args) {
    return static_cast<ConcreteType *>(this)->visitUnhandledExpr(op, args...);
  }

  /// This fallback is invoked on any binary expr that isn't explicitly handled.
  /// The default implementation delegates to the unhandled expression fallback.
  ResultType visitBinaryExpr(Operation *op, ExtraArgs... args) {
    return static_cast<ConcreteType *>(this)->visitUnhandledExpr(op, args...);
  }

#define HANDLE(OPTYPE, OPKIND)                                                 \
  ResultType visitExpr(OPTYPE op, ExtraArgs... args) {                         \
    return static_cast<ConcreteType *>(this)->visit##OPKIND##Expr(op,          \
                                                                  args...);    \
  }

  // Basic expressions.
  HANDLE(ConstantOp, Unhandled);
  HANDLE(SpecialConstantOp, Unhandled);
  HANDLE(AggregateConstantOp, Unhandled);
  HANDLE(BundleCreateOp, Unhandled);
  HANDLE(VectorCreateOp, Unhandled);
  HANDLE(SubfieldOp, Unhandled);
  HANDLE(SubindexOp, Unhandled);
  HANDLE(SubaccessOp, Unhandled);
  HANDLE(MultibitMuxOp, Unhandled);

  // Arithmetic and Logical Binary Primitives.
  HANDLE(AddPrimOp, Binary);
  HANDLE(SubPrimOp, Binary);
  HANDLE(MulPrimOp, Binary);
  HANDLE(DivPrimOp, Binary);
  HANDLE(RemPrimOp, Binary);
  HANDLE(AndPrimOp, Binary);
  HANDLE(OrPrimOp, Binary);
  HANDLE(XorPrimOp, Binary);

  // Comparisons.
  HANDLE(LEQPrimOp, Binary);
  HANDLE(LTPrimOp, Binary);
  HANDLE(GEQPrimOp, Binary);
  HANDLE(GTPrimOp, Binary);
  HANDLE(EQPrimOp, Binary);
  HANDLE(NEQPrimOp, Binary);

  // Misc Binary Primitives.
  HANDLE(CatPrimOp, Binary);
  HANDLE(DShlPrimOp, Binary);
  HANDLE(DShlwPrimOp, Binary);
  HANDLE(DShrPrimOp, Binary);

  // Unary operators.
  HANDLE(AsSIntPrimOp, Unary);
  HANDLE(AsUIntPrimOp, Unary);
  HANDLE(AsAsyncResetPrimOp, Unary);
  HANDLE(AsClockPrimOp, Unary);
  HANDLE(CvtPrimOp, Unary);
  HANDLE(NegPrimOp, Unary);
  HANDLE(NotPrimOp, Unary);
  HANDLE(AndRPrimOp, Unary);
  HANDLE(OrRPrimOp, Unary);
  HANDLE(XorRPrimOp, Unary);

  // Intrinsic Expr.
  HANDLE(IsXIntrinsicOp, Unhandled);
  HANDLE(PlusArgsValueIntrinsicOp, Unhandled);
  HANDLE(PlusArgsTestIntrinsicOp, Unhandled);
  HANDLE(SizeOfIntrinsicOp, Unhandled);

  // Miscellaneous.
  HANDLE(BitsPrimOp, Unhandled);
  HANDLE(HeadPrimOp, Unhandled);
  HANDLE(InvalidValueOp, Unhandled);
  HANDLE(MuxPrimOp, Unhandled);
  HANDLE(PadPrimOp, Unhandled);
  HANDLE(ShlPrimOp, Unhandled);
  HANDLE(ShrPrimOp, Unhandled);
  HANDLE(TailPrimOp, Unhandled);
  HANDLE(VerbatimExprOp, Unhandled);
  HANDLE(RefSendOp, Unhandled);
  HANDLE(RefResolveOp, Unhandled);
  HANDLE(RefSubOp, Unhandled);

  // Conversions.
  HANDLE(HWStructCastOp, Unhandled);
  HANDLE(mlir::UnrealizedConversionCastOp, Unhandled);
  HANDLE(BitCastOp, Unhandled);
#undef HANDLE
};

/// ExprVisitor is a visitor for FIRRTL statement nodes.
template <typename ConcreteType, typename ResultType = void,
          typename... ExtraArgs>
class StmtVisitor {
public:
  ResultType dispatchStmtVisitor(Operation *op, ExtraArgs... args) {
    auto *thisCast = static_cast<ConcreteType *>(this);
    return TypeSwitch<Operation *, ResultType>(op)
        .template Case<AttachOp, ConnectOp, StrictConnectOp, RefConnectOp,
<<<<<<< HEAD
                       ForceOp, PrintFOp, SkipOp, StopOp, WhenOp,
                       AssertOp, AssumeOp, CoverOp,
                       ProbeOp>([&](auto opNode) -> ResultType {
          return thisCast->visitStmt(opNode, args...);
        })
=======
                       ForceOp, PrintFOp, SkipOp, StopOp, WhenOp, AssertOp,
                       AssumeOp, CoverOp, ProbeOp>(
            [&](auto opNode) -> ResultType {
              return thisCast->visitStmt(opNode, args...);
            })
>>>>>>> 8c93feba
        .Default([&](auto expr) -> ResultType {
          return thisCast->visitInvalidStmt(op, args...);
        });
  }

  /// This callback is invoked on any non-Stmt operations.
  ResultType visitInvalidStmt(Operation *op, ExtraArgs... args) {
    op->emitOpError("unknown firrtl stmt");
    abort();
  }

  /// This callback is invoked on any Stmt operations that are not handled
  /// by the concrete visitor.
  ResultType visitUnhandledStmt(Operation *op, ExtraArgs... args) {
    return ResultType();
  }

#define HANDLE(OPTYPE)                                                         \
  ResultType visitStmt(OPTYPE op, ExtraArgs... args) {                         \
    return static_cast<ConcreteType *>(this)->visitUnhandledStmt(op, args...); \
  }

  HANDLE(AttachOp);
  HANDLE(ConnectOp);
  HANDLE(StrictConnectOp);
  HANDLE(RefConnectOp);
  HANDLE(ForceOp);
  HANDLE(PrintFOp);
  HANDLE(SkipOp);
  HANDLE(StopOp);
  HANDLE(WhenOp);
  HANDLE(AssertOp);
  HANDLE(AssumeOp);
  HANDLE(CoverOp);
  HANDLE(ProbeOp);

#undef HANDLE
};

/// ExprVisitor is a visitor for FIRRTL declaration nodes.
template <typename ConcreteType, typename ResultType = void,
          typename... ExtraArgs>
class DeclVisitor {
public:
  ResultType dispatchDeclVisitor(Operation *op, ExtraArgs... args) {
    auto *thisCast = static_cast<ConcreteType *>(this);
    return TypeSwitch<Operation *, ResultType>(op)
        .template Case<InstanceOp, MemOp, NodeOp, RegOp, RegResetOp, WireOp,
                       VerbatimWireOp>([&](auto opNode) -> ResultType {
          return thisCast->visitDecl(opNode, args...);
        })
        .Default([&](auto expr) -> ResultType {
          return thisCast->visitInvalidDecl(op, args...);
        });
  }

  /// This callback is invoked on any non-Decl operations.
  ResultType visitInvalidDecl(Operation *op, ExtraArgs... args) {
    op->emitOpError("unknown firrtl decl");
    abort();
  }

  /// This callback is invoked on any Decl operations that are not handled
  /// by the concrete visitor.
  ResultType visitUnhandledDecl(Operation *op, ExtraArgs... args) {
    return ResultType();
  }

#define HANDLE(OPTYPE)                                                         \
  ResultType visitDecl(OPTYPE op, ExtraArgs... args) {                         \
    return static_cast<ConcreteType *>(this)->visitUnhandledDecl(op, args...); \
  }

  HANDLE(InstanceOp);
  HANDLE(MemOp);
  HANDLE(NodeOp);
  HANDLE(RegOp);
  HANDLE(RegResetOp);
  HANDLE(WireOp);
  HANDLE(VerbatimWireOp);
#undef HANDLE
};

/// FIRRTLVisitor allows you to visit all of the expr/stmt/decls with one class
/// declaration.
///
/// Clients call dispatchVisitor to invoke the dispatch, and may implement
/// visitInvalidOp() to get notified about non-FIRRTL dialect nodes and
/// visitUnhandledOp() to get notified about FIRRTL dialect ops that are not
/// handled specifically.
template <typename ConcreteType, typename ResultType = void,
          typename... ExtraArgs>
class FIRRTLVisitor
    : public ExprVisitor<ConcreteType, ResultType, ExtraArgs...>,
      public StmtVisitor<ConcreteType, ResultType, ExtraArgs...>,
      public DeclVisitor<ConcreteType, ResultType, ExtraArgs...> {
public:
  /// This is the main entrypoint for the FIRRTLVisitor.
  ResultType dispatchVisitor(Operation *op, ExtraArgs... args) {
    return this->dispatchExprVisitor(op, args...);
  }

  // Chain from each visitor onto the next one.
  ResultType visitInvalidExpr(Operation *op, ExtraArgs... args) {
    return this->dispatchStmtVisitor(op, args...);
  }
  ResultType visitInvalidStmt(Operation *op, ExtraArgs... args) {
    return this->dispatchDeclVisitor(op, args...);
  }
  ResultType visitInvalidDecl(Operation *op, ExtraArgs... args) {
    return static_cast<ConcreteType *>(this)->visitInvalidOp(op, args...);
  }

  // Default to chaining visitUnhandledXXX to visitUnhandledOp.
  ResultType visitUnhandledExpr(Operation *op, ExtraArgs... args) {
    return static_cast<ConcreteType *>(this)->visitUnhandledOp(op, args...);
  }
  ResultType visitUnhandledStmt(Operation *op, ExtraArgs... args) {
    return static_cast<ConcreteType *>(this)->visitUnhandledOp(op, args...);
  }
  ResultType visitUnhandledDecl(Operation *op, ExtraArgs... args) {
    return static_cast<ConcreteType *>(this)->visitUnhandledOp(op, args...);
  }

  /// visitInvalidOp is an override point for non-FIRRTL dialect operations.
  ResultType visitInvalidOp(Operation *op, ExtraArgs... args) {
    return ResultType();
  }

  /// visitUnhandledOp is an override point for FIRRTL dialect ops that the
  /// concrete visitor didn't bother to implement.
  ResultType visitUnhandledOp(Operation *op, ExtraArgs... args) {
    return ResultType();
  }
};
} // namespace firrtl
} // namespace circt

#endif // CIRCT_DIALECT_FIRRTL_FIRRTLVISITORS_H<|MERGE_RESOLUTION|>--- conflicted
+++ resolved
@@ -171,19 +171,11 @@
     auto *thisCast = static_cast<ConcreteType *>(this);
     return TypeSwitch<Operation *, ResultType>(op)
         .template Case<AttachOp, ConnectOp, StrictConnectOp, RefConnectOp,
-<<<<<<< HEAD
-                       ForceOp, PrintFOp, SkipOp, StopOp, WhenOp,
-                       AssertOp, AssumeOp, CoverOp,
-                       ProbeOp>([&](auto opNode) -> ResultType {
-          return thisCast->visitStmt(opNode, args...);
-        })
-=======
                        ForceOp, PrintFOp, SkipOp, StopOp, WhenOp, AssertOp,
                        AssumeOp, CoverOp, ProbeOp>(
             [&](auto opNode) -> ResultType {
               return thisCast->visitStmt(opNode, args...);
             })
->>>>>>> 8c93feba
         .Default([&](auto expr) -> ResultType {
           return thisCast->visitInvalidStmt(op, args...);
         });
