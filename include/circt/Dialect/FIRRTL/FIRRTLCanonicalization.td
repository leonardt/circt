//===- FIRRTLCanonicalization.td - FIRRTL canonicalization -*- tablegen -*-===//
//
// Part of the LLVM Project, under the Apache License v2.0 with LLVM Exceptions.
// See https://llvm.org/LICENSE.txt for license information.
// SPDX-License-Identifier: Apache-2.0 WITH LLVM-exception
//
//===----------------------------------------------------------------------===//
//
// The canonicalization patterns for the FIRRTL dialect.
//
//===----------------------------------------------------------------------===//

#ifndef CIRCT_DIALECT_FIRRTL_FIRRTLCANONICALIZATION_TD
#define CIRCT_DIALECT_FIRRTL_FIRRTLCANONICALIZATION_TD

include "circt/Dialect/FIRRTL/FIRRTL.td"

/// Constraint that matches a ConstantOp, SpecialConstantOp, or InvalidValueOp.
def AnyConstantOp : Constraint<CPred<[{
  isa_and_nonnull<ConstantOp, SpecialConstantOp, InvalidValueOp>
    ($0.getDefiningOp())
  }]>>;

/// Constraint that matches non-constant operations. Used to ensure that the
/// const-on-LHS rewriting patterns converge in case both operands are constant.
def NonConstantOp : Constraint<CPred<[{
  !isa_and_nonnull<ConstantOp, SpecialConstantOp, InvalidValueOp>
    ($0.getDefiningOp())
  }]>>;

// Constraint that matches empty attribute dictionaries.  Used to ensure that
// there are no FIRRTL annotation on an operation.
def EmptyAttrDict : Constraint<CPred<"$0.empty()">>;

<<<<<<< HEAD
def NonEmptyStringAttr : Constraint<CPred<"!$0.getValue().empty()">>;
def GetDroppableNameAttr : NativeCodeCall<
  "NameKindEnumAttr::get($_builder.getContext(), NameKindEnum::DroppableName) ">;
=======
def NonEmptyAttr : Constraint<CPred<"!$0.getValue().empty()">>;
>>>>>>> cce079c8
def uselessNameAttr : Constraint<CPred<"isUselessName($0.getValue())">>;
def NullAttr : Constraint<CPred<"!$0">>;

// Constraint that enforces equal types
def EqualTypes : Constraint<CPred<"$0.getType() == $1.getType()">>;

// Constraint that enforces types of known width
def KnownWidth : Constraint<CPred<[{
  $0.getType().isa<FIRRTLType>() &&
    $0.getType().cast<FIRRTLType>().getBitWidthOrSentinel() >= 0
  }]>>;

/// Constraint that matches a zero ConstantOp or SpecialConstantOp.
def ZeroConstantOp : Constraint<Or<[
  CPred<"$0.getDefiningOp<ConstantOp>() &&"
        "$0.getDefiningOp<ConstantOp>().value().isZero()">,
  CPred<"$0.getDefiningOp<SpecialConstantOp>() &&"
        "$0.getDefiningOp<SpecialConstantOp>().value() == false">
]>>;

def GetEmptyString : NativeCodeCall<
  "StringAttr::get($_builder.getContext(), {}) ">;

// leq(const, x) -> geq(x, const)
def LEQWithConstLHS : Pat<
  (LEQPrimOp $lhs, $rhs),
  (GEQPrimOp $rhs, $lhs),
  [(AnyConstantOp $lhs), (NonConstantOp $rhs)]>;

// lt(const, x) -> gt(x, const)
def LTWithConstLHS : Pat<
  (LTPrimOp $lhs, $rhs),
  (GTPrimOp $rhs, $lhs),
  [(AnyConstantOp $lhs), (NonConstantOp $rhs)]>;

// geq(const, x) -> leq(x, const)
def GEQWithConstLHS : Pat<
  (GEQPrimOp $lhs, $rhs),
  (LEQPrimOp $rhs, $lhs),
  [(AnyConstantOp $lhs), (NonConstantOp $rhs)]>;

// gt(const, x) -> lt(x, const)
def GTWithConstLHS : Pat<
  (GTPrimOp $lhs, $rhs),
  (LTPrimOp $rhs, $lhs),
  [(AnyConstantOp $lhs), (NonConstantOp $rhs)]>;

// mux(cond, x, mux(cond, y, z)) -> mux(cond, x, z)
def MuxSameCondLow : Pat<
  (MuxPrimOp $cond, $x, (MuxPrimOp $cond, $y, $z)),
  (MuxPrimOp $cond, $x, $z), [
    (EqualTypes $x, $y), (EqualTypes $x, $z), (KnownWidth $x)
  ]>;

// mux(cond, mux(cond, y, z), x) -> mux(cond, y, x)
def MuxSameCondHigh : Pat<
  (MuxPrimOp $cond, (MuxPrimOp $cond, $y, $z), $x),
  (MuxPrimOp $cond, $y, $x), [
    (EqualTypes $x, $y), (EqualTypes $x, $z), (KnownWidth $x)
  ]>;

// regreset(clock, invalidvalue, resetValue) -> reg(clock)
def RegResetWithInvalidReset : Pat<
  (RegResetOp $clock, (InvalidValueOp), $_, $name, $annotations, $inner_sym, $nameKind),
  (RegOp $clock, $name, $annotations, $inner_sym, $nameKind),
  []>;

// regreset(clock, reset, invalidvalue) -> reg(clock)
// This is handled by the `RemoveReset` pass in the original Scala code.
def RegResetWithInvalidResetValue : Pat<
  (RegResetOp $clock, $_, (InvalidValueOp), $name, $annotations, $inner_sym, $nameKind),
  (RegOp $clock, $name, $annotations, $inner_sym, $nameKind),
  []>;

// regreset(clock, constant_zero, resetValue) -> reg(clock)
def RegResetWithZeroReset : Pat<
  (RegResetOp $clock, $reset, $_, $name, $annotations, $inner_sym, $nameKind),
  (RegOp $clock, $name, $annotations, $inner_sym, $nameKind), [(ZeroConstantOp $reset)]>;

// Return the width of an operation result as an integer attribute.  This is
// useful to pad another operation up to the width of the original operation.
def GetWidthAsIntAttr : NativeCodeCall<
  "IntegerAttr::get(IntegerType::get($_builder.getContext(), 32, IntegerType::Signless), "
                    "$0.getType().cast<FIRRTLType>().getBitWidthOrSentinel())">;

////////////////////////////////////////////////////////////////////////////////
// Drop name if no symbol (DontTouch application) and name is a stylized
// temporary name
////////////////////////////////////////////////////////////////////////////////

// node(x,name),!dnt -> node(x, "")
def DropNameNode : Pat<
<<<<<<< HEAD
  (NodeOp $x, $name, $annotations, $inner_sym, $nameKind),
  (NodeOp $x, (GetEmptyString),  $annotations, $inner_sym, (GetDroppableNameAttr)),
  [(uselessNameAttr $name), (NonEmptyStringAttr $name), (NullAttr $inner_sym)]>;

// wire(name),!dnt -> wire("")
def DropNameWire : Pat<
  (WireOp $name,  $annotations, $inner_sym, $nameKind),
  (WireOp (GetEmptyString), $annotations, $inner_sym, (GetDroppableNameAttr)),
  [(uselessNameAttr $name), (NonEmptyStringAttr $name), (NullAttr $inner_sym)]>;

// reg(clk, name),!dnt -> reg(clk, "")
def DropNameReg : Pat<
  (RegOp $clk, $name, $annotations, $inner_sym, $nameKind),
  (RegOp $clk, (GetEmptyString), $annotations, $inner_sym, (GetDroppableNameAttr)),
  [(uselessNameAttr $name), (NonEmptyStringAttr $name), (NullAttr $inner_sym)]>;

// regreset(clk, sig, val, name),!dnt -> regreset(clk, sig, val, "")
def DropNameRegReset : Pat<
  (RegResetOp $clk, $sig, $val, $name, $annotations, $inner_sym, $nameKind),
  (RegResetOp $clk, $sig, $val, (GetEmptyString),
                    $annotations, $inner_sym, (GetDroppableNameAttr)),
  [(uselessNameAttr $name), (NonEmptyStringAttr $name), (NullAttr $inner_sym)]>;
=======
  (NodeOp $x, $name, $annotations, $inner_sym),
  (NodeOp $x, (GetEmptyString), $annotations, $inner_sym),
  [(uselessNameAttr $name), (NonEmptyAttr $name), (NullAttr $inner_sym)]>;

// wire(name),!dnt -> wire("")
def DropNameWire : Pat<
  (WireOp $name, $annotations, $inner_sym),
  (WireOp (GetEmptyString), $annotations, $inner_sym),
  [(uselessNameAttr $name), (NonEmptyAttr $name), (NullAttr $inner_sym)]>;

// reg(clk, name),!dnt -> reg(clk, "")
def DropNameReg : Pat<
  (RegOp $clk, $name, $annotations, $inner_sym),
  (RegOp $clk, (GetEmptyString), $annotations, $inner_sym),
  [(uselessNameAttr $name), (NonEmptyAttr $name), (NullAttr $inner_sym)]>;

// regreset(clk, sig, val, name),!dnt -> regreset(clk, sig, val, "")
def DropNameRegReset : Pat<
  (RegResetOp $clk, $sig, $val, $name, $annotations, $inner_sym),
  (RegResetOp $clk, $sig, $val, (GetEmptyString), $annotations, $inner_sym),
  [(uselessNameAttr $name), (NonEmptyAttr $name), (NullAttr $inner_sym)]>;
>>>>>>> cce079c8

// Mem(...,name),!dnt -> Mem(...x, "")
def DropNameMem : Pat<
  (MemOp $rd, $rw, $depth, $ruw, $portNames, $name, $annotations, $portAnno,
                                             $inner_sym, $groupID, $nameKind),
  (MemOp $rd, $rw, $depth, $ruw, $portNames, (GetEmptyString), $annotations,
<<<<<<< HEAD
                     $portAnno, $inner_sym, $groupID, (GetDroppableNameAttr)),
  [(uselessNameAttr $name), (NonEmptyStringAttr $name), (NullAttr $inner_sym)]>;
=======
                                            $portAnno, $inner_sym, $groupID),
  [(uselessNameAttr $name), (NonEmptyAttr $name), (NullAttr $inner_sym)]>;
>>>>>>> cce079c8

#endif // CIRCT_DIALECT_FIRRTL_FIRRTLCANONICALIZATION_TD<|MERGE_RESOLUTION|>--- conflicted
+++ resolved
@@ -32,13 +32,9 @@
 // there are no FIRRTL annotation on an operation.
 def EmptyAttrDict : Constraint<CPred<"$0.empty()">>;
 
-<<<<<<< HEAD
-def NonEmptyStringAttr : Constraint<CPred<"!$0.getValue().empty()">>;
 def GetDroppableNameAttr : NativeCodeCall<
   "NameKindEnumAttr::get($_builder.getContext(), NameKindEnum::DroppableName) ">;
-=======
 def NonEmptyAttr : Constraint<CPred<"!$0.getValue().empty()">>;
->>>>>>> cce079c8
 def uselessNameAttr : Constraint<CPred<"isUselessName($0.getValue())">>;
 def NullAttr : Constraint<CPred<"!$0">>;
 
@@ -131,64 +127,35 @@
 
 // node(x,name),!dnt -> node(x, "")
 def DropNameNode : Pat<
-<<<<<<< HEAD
   (NodeOp $x, $name, $annotations, $inner_sym, $nameKind),
   (NodeOp $x, (GetEmptyString),  $annotations, $inner_sym, (GetDroppableNameAttr)),
-  [(uselessNameAttr $name), (NonEmptyStringAttr $name), (NullAttr $inner_sym)]>;
+  [(uselessNameAttr $name), (NonEmptyAttr $name), (NullAttr $inner_sym)]>;
 
 // wire(name),!dnt -> wire("")
 def DropNameWire : Pat<
   (WireOp $name,  $annotations, $inner_sym, $nameKind),
   (WireOp (GetEmptyString), $annotations, $inner_sym, (GetDroppableNameAttr)),
-  [(uselessNameAttr $name), (NonEmptyStringAttr $name), (NullAttr $inner_sym)]>;
+  [(uselessNameAttr $name), (NonEmptyAttr $name), (NullAttr $inner_sym)]>;
 
 // reg(clk, name),!dnt -> reg(clk, "")
 def DropNameReg : Pat<
   (RegOp $clk, $name, $annotations, $inner_sym, $nameKind),
   (RegOp $clk, (GetEmptyString), $annotations, $inner_sym, (GetDroppableNameAttr)),
-  [(uselessNameAttr $name), (NonEmptyStringAttr $name), (NullAttr $inner_sym)]>;
+  [(uselessNameAttr $name), (NonEmptyAttr $name), (NullAttr $inner_sym)]>;
 
 // regreset(clk, sig, val, name),!dnt -> regreset(clk, sig, val, "")
 def DropNameRegReset : Pat<
   (RegResetOp $clk, $sig, $val, $name, $annotations, $inner_sym, $nameKind),
   (RegResetOp $clk, $sig, $val, (GetEmptyString),
                     $annotations, $inner_sym, (GetDroppableNameAttr)),
-  [(uselessNameAttr $name), (NonEmptyStringAttr $name), (NullAttr $inner_sym)]>;
-=======
-  (NodeOp $x, $name, $annotations, $inner_sym),
-  (NodeOp $x, (GetEmptyString), $annotations, $inner_sym),
   [(uselessNameAttr $name), (NonEmptyAttr $name), (NullAttr $inner_sym)]>;
-
-// wire(name),!dnt -> wire("")
-def DropNameWire : Pat<
-  (WireOp $name, $annotations, $inner_sym),
-  (WireOp (GetEmptyString), $annotations, $inner_sym),
-  [(uselessNameAttr $name), (NonEmptyAttr $name), (NullAttr $inner_sym)]>;
-
-// reg(clk, name),!dnt -> reg(clk, "")
-def DropNameReg : Pat<
-  (RegOp $clk, $name, $annotations, $inner_sym),
-  (RegOp $clk, (GetEmptyString), $annotations, $inner_sym),
-  [(uselessNameAttr $name), (NonEmptyAttr $name), (NullAttr $inner_sym)]>;
-
-// regreset(clk, sig, val, name),!dnt -> regreset(clk, sig, val, "")
-def DropNameRegReset : Pat<
-  (RegResetOp $clk, $sig, $val, $name, $annotations, $inner_sym),
-  (RegResetOp $clk, $sig, $val, (GetEmptyString), $annotations, $inner_sym),
-  [(uselessNameAttr $name), (NonEmptyAttr $name), (NullAttr $inner_sym)]>;
->>>>>>> cce079c8
 
 // Mem(...,name),!dnt -> Mem(...x, "")
 def DropNameMem : Pat<
   (MemOp $rd, $rw, $depth, $ruw, $portNames, $name, $annotations, $portAnno,
                                              $inner_sym, $groupID, $nameKind),
   (MemOp $rd, $rw, $depth, $ruw, $portNames, (GetEmptyString), $annotations,
-<<<<<<< HEAD
                      $portAnno, $inner_sym, $groupID, (GetDroppableNameAttr)),
-  [(uselessNameAttr $name), (NonEmptyStringAttr $name), (NullAttr $inner_sym)]>;
-=======
-                                            $portAnno, $inner_sym, $groupID),
-  [(uselessNameAttr $name), (NonEmptyAttr $name), (NullAttr $inner_sym)]>;
->>>>>>> cce079c8
+  [(uselessNameAttr $name), (NonStringAttr $name), (NullAttr $inner_sym)]>;
 
 #endif // CIRCT_DIALECT_FIRRTL_FIRRTLCANONICALIZATION_TD