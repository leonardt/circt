--- conflicted
+++ resolved
@@ -116,15 +116,9 @@
   %c0_ui2 = firrtl.constant 0 : !firrtl.uint<2>
   %c1_ui2 = firrtl.constant 1 : !firrtl.uint<2>
   %c2_ui2 = firrtl.constant 2 : !firrtl.uint<2>
-<<<<<<< HEAD
   firrtl.strictconnect %out, %c2_ui2 : !firrtl.uint<2>
   firrtl.when %p {
     firrtl.strictconnect %out, %c0_ui2 : !firrtl.uint<2>
-=======
-  firrtl.connect %out, %c2_ui2 : !firrtl.uint<2>, !firrtl.uint<2>
-  firrtl.when %p : !firrtl.uint<1> {
-    firrtl.connect %out, %c0_ui2 : !firrtl.uint<2>, !firrtl.uint<2>
->>>>>>> 56c7179b
   } else {
      firrtl.strictconnect %out, %c1_ui2 : !firrtl.uint<2>
   }
@@ -144,13 +138,8 @@
   %c0_ui2 = firrtl.constant 0 : !firrtl.uint<2>
   %c1_ui2 = firrtl.constant 1 : !firrtl.uint<2>
   %c2_ui2 = firrtl.constant 2 : !firrtl.uint<2>
-<<<<<<< HEAD
   firrtl.when %p {
     firrtl.strictconnect %out, %c0_ui2 : !firrtl.uint<2>
-=======
-  firrtl.when %p : !firrtl.uint<1> {
-    firrtl.connect %out, %c0_ui2 : !firrtl.uint<2>, !firrtl.uint<2>
->>>>>>> 56c7179b
   } else {
     firrtl.strictconnect %out, %c1_ui2 : !firrtl.uint<2>
   }
@@ -170,15 +159,9 @@
 firrtl.module @set_in_then0(in %clock : !firrtl.clock, in %p : !firrtl.uint<1>, out %out : !firrtl.uint<2>) {
   %c0_ui2 = firrtl.constant 0 : !firrtl.uint<2>
   %c1_ui2 = firrtl.constant 1 : !firrtl.uint<2>
-<<<<<<< HEAD
   firrtl.strictconnect %out, %c0_ui2 : !firrtl.uint<2>
   firrtl.when %p {
     firrtl.strictconnect %out, %c1_ui2 : !firrtl.uint<2>
-=======
-  firrtl.connect %out, %c0_ui2 : !firrtl.uint<2>, !firrtl.uint<2>
-  firrtl.when %p : !firrtl.uint<1> {
-    firrtl.connect %out, %c1_ui2 : !firrtl.uint<2>, !firrtl.uint<2>
->>>>>>> 56c7179b
   }
 }
 // CHECK-LABEL: firrtl.module @set_in_then0(in %clock: !firrtl.clock, in %p: !firrtl.uint<1>, out %out: !firrtl.uint<2>) {
@@ -193,13 +176,8 @@
 firrtl.module @set_in_then1(in %clock : !firrtl.clock, in %p : !firrtl.uint<1>, out %out : !firrtl.uint<2>) {
   %c0_ui2 = firrtl.constant 0 : !firrtl.uint<2>
   %c1_ui2 = firrtl.constant 1 : !firrtl.uint<2>
-<<<<<<< HEAD
   firrtl.when %p {
     firrtl.strictconnect %out, %c1_ui2 : !firrtl.uint<2>
-=======
-  firrtl.when %p : !firrtl.uint<1> {
-    firrtl.connect %out, %c1_ui2 : !firrtl.uint<2>, !firrtl.uint<2>
->>>>>>> 56c7179b
   }
   firrtl.strictconnect %out, %c0_ui2 : !firrtl.uint<2>
 }
@@ -214,13 +192,8 @@
 firrtl.module @set_in_else0(in %p : !firrtl.uint<1>, out %out : !firrtl.uint<2>) {
   %c0_ui2 = firrtl.constant 0 : !firrtl.uint<2>
   %c1_ui2 = firrtl.constant 1 : !firrtl.uint<2>
-<<<<<<< HEAD
   firrtl.strictconnect %out, %c0_ui2 : !firrtl.uint<2>
   firrtl.when %p {
-=======
-  firrtl.connect %out, %c0_ui2 : !firrtl.uint<2>, !firrtl.uint<2>
-  firrtl.when %p : !firrtl.uint<1> {
->>>>>>> 56c7179b
   } else {
     firrtl.strictconnect %out, %c1_ui2 : !firrtl.uint<2>
   }
@@ -269,17 +242,10 @@
   %c1_ui2 = firrtl.constant 1 : !firrtl.uint<2>
   %c2_ui2 = firrtl.constant 2 : !firrtl.uint<2>
 
-<<<<<<< HEAD
   firrtl.strictconnect %out, %c0_ui2 : !firrtl.uint<2>
   firrtl.when %p0 {
     firrtl.when %p1 {
       firrtl.strictconnect %out, %c1_ui2 : !firrtl.uint<2>
-=======
-  firrtl.connect %out, %c0_ui2 : !firrtl.uint<2>, !firrtl.uint<2>
-  firrtl.when %p0 : !firrtl.uint<1> {
-    firrtl.when %p1 : !firrtl.uint<1> {
-      firrtl.connect %out, %c1_ui2 : !firrtl.uint<2>, !firrtl.uint<2>
->>>>>>> 56c7179b
     }
   }
 }
@@ -301,26 +267,15 @@
   %c2_ui2 = firrtl.constant 2 : !firrtl.uint<2>
   %c3_ui2 = firrtl.constant 3 : !firrtl.uint<2>
 
-<<<<<<< HEAD
   firrtl.when %p0 {
     firrtl.when %p1 {
       firrtl.strictconnect %out, %c0_ui2 : !firrtl.uint<2>
-=======
-  firrtl.when %p0 : !firrtl.uint<1> {
-    firrtl.when %p1 : !firrtl.uint<1> {
-      firrtl.connect %out, %c0_ui2 : !firrtl.uint<2>, !firrtl.uint<2>
->>>>>>> 56c7179b
     } else {
       firrtl.strictconnect %out, %c1_ui2 : !firrtl.uint<2>
     }
   } else {
-<<<<<<< HEAD
     firrtl.when %p1 {
       firrtl.strictconnect %out, %c2_ui2 : !firrtl.uint<2>
-=======
-    firrtl.when %p1 : !firrtl.uint<1> {
-      firrtl.connect %out, %c2_ui2 : !firrtl.uint<2>, !firrtl.uint<2>
->>>>>>> 56c7179b
     } else {
       firrtl.strictconnect %out, %c3_ui2 : !firrtl.uint<2>
     }
@@ -350,74 +305,42 @@
   %c2_ui2 = firrtl.constant 2 : !firrtl.uint<2>
   %invalid_ui2 = firrtl.invalidvalue : !firrtl.uint<2>
 
-<<<<<<< HEAD
   firrtl.when %p  {
     firrtl.strictconnect %out0, %c2_ui2 : !firrtl.uint<2>
-=======
-  firrtl.when %p : !firrtl.uint<1> {
-    firrtl.connect %out0, %c2_ui2 : !firrtl.uint<2>, !firrtl.uint<2>
->>>>>>> 56c7179b
   } else  {
     firrtl.strictconnect %out0, %invalid_ui2 : !firrtl.uint<2>
   }
   // CHECK: firrtl.strictconnect %out0, %c2_ui2
 
-<<<<<<< HEAD
   firrtl.when %p  {
     firrtl.strictconnect %out1, %invalid_ui2 : !firrtl.uint<2>
-=======
-  firrtl.when %p : !firrtl.uint<1> {
-    firrtl.connect %out1, %invalid_ui2 : !firrtl.uint<2>, !firrtl.uint<2>
->>>>>>> 56c7179b
   } else  {
     firrtl.strictconnect %out1, %c2_ui2 : !firrtl.uint<2>
   }
   // CHECK: firrtl.strictconnect %out1, %c2_ui2
 
-<<<<<<< HEAD
   firrtl.strictconnect %out2, %invalid_ui2 : !firrtl.uint<2>
   firrtl.when %p  {
     firrtl.strictconnect %out2, %c2_ui2 : !firrtl.uint<2>
-=======
-  firrtl.connect %out2, %invalid_ui2 : !firrtl.uint<2>, !firrtl.uint<2>
-  firrtl.when %p : !firrtl.uint<1> {
-    firrtl.connect %out2, %c2_ui2 : !firrtl.uint<2>, !firrtl.uint<2>
->>>>>>> 56c7179b
   }
   // CHECK: firrtl.strictconnect %out2, %c2_ui2
 
-<<<<<<< HEAD
   firrtl.strictconnect %out3, %invalid_ui2 : !firrtl.uint<2>
   firrtl.when %p  {
-=======
-  firrtl.connect %out3, %invalid_ui2 : !firrtl.uint<2>, !firrtl.uint<2>
-  firrtl.when %p : !firrtl.uint<1> {
->>>>>>> 56c7179b
     firrtl.skip
   } else  {
     firrtl.strictconnect %out3, %c2_ui2 : !firrtl.uint<2>
   }
   // CHECK: firrtl.strictconnect %out3, %c2_ui2
 
-<<<<<<< HEAD
   firrtl.strictconnect %out4, %c2_ui2 : !firrtl.uint<2>
   firrtl.when %p  {
     firrtl.strictconnect %out4, %invalid_ui2 : !firrtl.uint<2>
-=======
-  firrtl.connect %out4, %c2_ui2 : !firrtl.uint<2>, !firrtl.uint<2>
-  firrtl.when %p : !firrtl.uint<1> {
-    firrtl.connect %out4, %invalid_ui2 : !firrtl.uint<2>, !firrtl.uint<2>
->>>>>>> 56c7179b
   }
   // CHECK: firrtl.strictconnect %out4, %c2_ui2
 
-<<<<<<< HEAD
   firrtl.strictconnect %out5, %c2_ui2 : !firrtl.uint<2>
   firrtl.when %p  {
-=======
-  firrtl.connect %out5, %c2_ui2 : !firrtl.uint<2>, !firrtl.uint<2>
-  firrtl.when %p : !firrtl.uint<1> {
->>>>>>> 56c7179b
     firrtl.skip
   } else  {
     firrtl.strictconnect %out5, %invalid_ui2 : !firrtl.uint<2>
@@ -431,7 +354,6 @@
   %c1_ui2 = firrtl.constant 1 : !firrtl.uint<2>
 
   // CHECK: %reg0 = firrtl.reg %clock
-<<<<<<< HEAD
   // CHECK: firrtl.strictconnect %reg0, %reg0
   %reg0 = firrtl.reg %clock : !firrtl.uint<2>
 
@@ -446,37 +368,14 @@
   %reg2 = firrtl.reg %clock : !firrtl.uint<2>
   firrtl.when %p {
     firrtl.strictconnect %reg2, %c0_ui2 : !firrtl.uint<2>
-=======
-  // CHECK: firrtl.connect %reg0, %reg0
-  %reg0 = firrtl.reg %clock : !firrtl.clock, !firrtl.uint<2>
-
-  // CHECK: %reg1 = firrtl.reg %clock
-  // CHECK: firrtl.connect %reg1, %c0_ui2
-  %reg1 = firrtl.reg %clock : !firrtl.clock, !firrtl.uint<2>
-  firrtl.connect %reg1, %c0_ui2 : !firrtl.uint<2>, !firrtl.uint<2>
-
-  // CHECK: %reg2 = firrtl.reg %clock
-  // CHECK: [[MUX:%.+]] = firrtl.mux(%p, %c0_ui2, %reg2)
-  // CHECK: firrtl.connect %reg2, [[MUX]]
-  %reg2 = firrtl.reg %clock : !firrtl.clock, !firrtl.uint<2>
-  firrtl.when %p : !firrtl.uint<1> {
-    firrtl.connect %reg2, %c0_ui2 : !firrtl.uint<2>, !firrtl.uint<2>
->>>>>>> 56c7179b
   }
 
   // CHECK: %reg3 = firrtl.reg %clock
   // CHECK: [[MUX:%.+]] = firrtl.mux(%p, %c0_ui2, %c1_ui2)
-<<<<<<< HEAD
   // CHECK: firrtl.strictconnect %reg3, [[MUX]]
   %reg3 = firrtl.reg %clock : !firrtl.uint<2>
   firrtl.when %p {
     firrtl.strictconnect %reg3, %c0_ui2 : !firrtl.uint<2>
-=======
-  // CHECK: firrtl.connect %reg3, [[MUX]]
-  %reg3 = firrtl.reg %clock : !firrtl.clock, !firrtl.uint<2>
-  firrtl.when %p : !firrtl.uint<1> {
-    firrtl.connect %reg3, %c0_ui2 : !firrtl.uint<2>, !firrtl.uint<2>
->>>>>>> 56c7179b
   } else {
     firrtl.strictconnect %reg3, %c1_ui2 : !firrtl.uint<2>
   }
@@ -492,13 +391,8 @@
 
   // CHECK: [[W_A:%.*]] = firrtl.subfield %w[a]
   // CHECK: [[MUX:%.*]] = firrtl.mux(%p, %c1_ui2, %c0_ui2)
-<<<<<<< HEAD
   // CHECK: firrtl.strictconnect [[W_A]], [[MUX]]
   firrtl.when %p {
-=======
-  // CHECK: firrtl.connect [[W_A]], [[MUX]]
-  firrtl.when %p : !firrtl.uint<1> {
->>>>>>> 56c7179b
     %w_a = firrtl.subfield %w[a] : !firrtl.bundle<a : uint<2>, b flip: uint<2>>
     firrtl.strictconnect %w_a, %c1_ui2 : !firrtl.uint<2>
   } else {
@@ -510,13 +404,8 @@
   // CHECK: [[MUX:%.*]] = firrtl.mux(%p, %c1_ui2, %c0_ui2)
   // CHECK: firrtl.strictconnect [[W_B]], [[MUX]]
   %w_b0 = firrtl.subfield %w[b] : !firrtl.bundle<a : uint<2>, b flip: uint<2>>
-<<<<<<< HEAD
   firrtl.strictconnect %w_b0, %c1_ui2 : !firrtl.uint<2>
   firrtl.when %p {
-=======
-  firrtl.connect %w_b0, %c1_ui2 : !firrtl.uint<2>, !firrtl.uint<2>
-  firrtl.when %p : !firrtl.uint<1> {
->>>>>>> 56c7179b
   } else {
     %w_b1 = firrtl.subfield %w[b] : !firrtl.bundle<a : uint<2>, b flip: uint<2>>
     firrtl.strictconnect %w_b1, %c0_ui2 : !firrtl.uint<2>
@@ -599,15 +488,9 @@
   %0 = firrtl.subindex %w[0] : !firrtl.vector<vector<uint<2>, 2>, 1>
   %1 = firrtl.subindex %0[0] : !firrtl.vector<uint<2>, 2>
   %2 = firrtl.subindex %0[1] : !firrtl.vector<uint<2>, 2>
-<<<<<<< HEAD
   firrtl.when %p {
     firrtl.strictconnect %1, %c0_ui2 : !firrtl.uint<2>
     firrtl.strictconnect %2, %c1_ui2 : !firrtl.uint<2>
-=======
-  firrtl.when %p : !firrtl.uint<1> {
-    firrtl.connect %1, %c0_ui2 : !firrtl.uint<2>, !firrtl.uint<2>
-    firrtl.connect %2, %c1_ui2 : !firrtl.uint<2>, !firrtl.uint<2>
->>>>>>> 56c7179b
   } else {
     firrtl.strictconnect %1, %c1_ui2 : !firrtl.uint<2>
     firrtl.strictconnect %2, %c0_ui2 : !firrtl.uint<2>
