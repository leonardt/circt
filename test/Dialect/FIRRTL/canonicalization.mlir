// RUN: circt-opt -canonicalize='top-down=true region-simplify=true' %s | FileCheck %s

firrtl.circuit "Casts" {

// CHECK-LABEL: firrtl.module @Casts
firrtl.module @Casts(in %ui1 : !firrtl.uint<1>, in %si1 : !firrtl.sint<1>,
    in %clock : !firrtl.clock, in %asyncreset : !firrtl.asyncreset,
    out %out_ui1 : !firrtl.uint<1>, out %out_si1 : !firrtl.sint<1>,
    out %out_clock : !firrtl.clock, out %out_asyncreset : !firrtl.asyncreset) {

  %c1_ui1 = firrtl.constant 1 : !firrtl.uint<1>
  %c1_si1 = firrtl.constant 1 : !firrtl.sint<1>
  %invalid_ui1 = firrtl.invalidvalue : !firrtl.uint<1>
  %invalid_si1 = firrtl.invalidvalue : !firrtl.sint<1>
  %invalid_clock = firrtl.invalidvalue : !firrtl.clock
  %invalid_asyncreset = firrtl.invalidvalue : !firrtl.asyncreset

  // No effect
  // CHECK: firrtl.strictconnect %out_ui1, %ui1 : !firrtl.uint<1>
  %0 = firrtl.asUInt %ui1 : (!firrtl.uint<1>) -> !firrtl.uint<1>
  firrtl.connect %out_ui1, %0 : !firrtl.uint<1>, !firrtl.uint<1>
  // CHECK: firrtl.strictconnect %out_si1, %si1 : !firrtl.sint<1>
  %1 = firrtl.asSInt %si1 : (!firrtl.sint<1>) -> !firrtl.sint<1>
  firrtl.connect %out_si1, %1 : !firrtl.sint<1>, !firrtl.sint<1>
  // CHECK: firrtl.strictconnect %out_clock, %clock : !firrtl.clock
  %2 = firrtl.asClock %clock : (!firrtl.clock) -> !firrtl.clock
  firrtl.connect %out_clock, %2 : !firrtl.clock, !firrtl.clock
  // CHECK: firrtl.strictconnect %out_asyncreset, %asyncreset : !firrtl.asyncreset
  %3 = firrtl.asAsyncReset %asyncreset : (!firrtl.asyncreset) -> !firrtl.asyncreset
  firrtl.connect %out_asyncreset, %3 : !firrtl.asyncreset, !firrtl.asyncreset

  // Constant fold.
  // CHECK: firrtl.strictconnect %out_ui1, %c1_ui1 : !firrtl.uint<1>
  %4 = firrtl.asUInt %c1_si1 : (!firrtl.sint<1>) -> !firrtl.uint<1>
  firrtl.connect %out_ui1, %4 : !firrtl.uint<1>, !firrtl.uint<1>
  // CHECK: firrtl.strictconnect %out_si1, %c-1_si1 : !firrtl.sint<1>
  %5 = firrtl.asSInt %c1_ui1 : (!firrtl.uint<1>) -> !firrtl.sint<1>
  firrtl.connect %out_si1, %5 : !firrtl.sint<1>, !firrtl.sint<1>
  // CHECK: firrtl.strictconnect %out_clock, %c1_clock : !firrtl.clock
  %6 = firrtl.asClock %c1_ui1 : (!firrtl.uint<1>) -> !firrtl.clock
  firrtl.connect %out_clock, %6 : !firrtl.clock, !firrtl.clock
  // CHECK: firrtl.strictconnect %out_asyncreset, %c1_asyncreset : !firrtl.asyncreset
  %7 = firrtl.asAsyncReset %c1_ui1 : (!firrtl.uint<1>) -> !firrtl.asyncreset
  firrtl.connect %out_asyncreset, %7 : !firrtl.asyncreset, !firrtl.asyncreset
}

// CHECK-LABEL: firrtl.module @Div
firrtl.module @Div(in %a: !firrtl.uint<4>,
                   out %b: !firrtl.uint<4>,
                   in %c: !firrtl.sint<4>,
                   out %d: !firrtl.sint<5>,
                   in %e: !firrtl.uint,
                   out %f: !firrtl.uint,
                   in %g: !firrtl.sint,
                   out %h: !firrtl.sint,
                   out %i: !firrtl.uint<4>) {

  // CHECK-DAG: [[ONE_i4:%.+]] = firrtl.constant 1 : !firrtl.uint<4>
  // CHECK-DAG: [[ONE_s5:%.+]] = firrtl.constant 1 : !firrtl.sint<5>
  // CHECK-DAG: [[ONE_i2:%.+]] = firrtl.constant 1 : !firrtl.uint
  // CHECK-DAG: [[ONE_s2:%.+]] = firrtl.constant 1 : !firrtl.sint

  // Check that 'div(a, a) -> 1' works for known UInt widths.
  // CHECK: firrtl.strictconnect %b, [[ONE_i4]]
  %0 = firrtl.div %a, %a : (!firrtl.uint<4>, !firrtl.uint<4>) -> !firrtl.uint<4>
  firrtl.connect %b, %0 : !firrtl.uint<4>, !firrtl.uint<4>

  // Check that 'div(c, c) -> 1' works for known SInt widths.
  // CHECK: firrtl.strictconnect %d, [[ONE_s5]] : !firrtl.sint<5>
  %1 = firrtl.div %c, %c : (!firrtl.sint<4>, !firrtl.sint<4>) -> !firrtl.sint<5>
  firrtl.connect %d, %1 : !firrtl.sint<5>, !firrtl.sint<5>

  // Check that 'div(e, e) -> 1' works for unknown UInt widths.
  // CHECK: firrtl.connect %f, [[ONE_i2]]
  %2 = firrtl.div %e, %e : (!firrtl.uint, !firrtl.uint) -> !firrtl.uint
  firrtl.connect %f, %2 : !firrtl.uint, !firrtl.uint

  // Check that 'div(g, g) -> 1' works for unknown SInt widths.
  // CHECK: firrtl.connect %h, [[ONE_s2]]
  %3 = firrtl.div %g, %g : (!firrtl.sint, !firrtl.sint) -> !firrtl.sint
  firrtl.connect %h, %3 : !firrtl.sint, !firrtl.sint

  // Check that 'div(a, 1) -> a' for known UInt widths.
  // CHECK: firrtl.strictconnect %b, %a
  %c1_ui2 = firrtl.constant 1 : !firrtl.uint<2>
  %4 = firrtl.div %a, %c1_ui2 : (!firrtl.uint<4>, !firrtl.uint<2>) -> !firrtl.uint<4>
  firrtl.connect %b, %4 : !firrtl.uint<4>, !firrtl.uint<4>

  // CHECK: firrtl.strictconnect %i, %c5_ui4
  %c1_ui4 = firrtl.constant 15 : !firrtl.uint<4>
  %c3_ui4 = firrtl.constant 3 : !firrtl.uint<4>
  %5 = firrtl.div %c1_ui4, %c3_ui4 : (!firrtl.uint<4>, !firrtl.uint<4>) -> !firrtl.uint<4>
  firrtl.connect %i, %5 : !firrtl.uint<4>, !firrtl.uint<4>
}

// CHECK-LABEL: firrtl.module @And
firrtl.module @And(in %in: !firrtl.uint<4>,
                   in %sin: !firrtl.sint<4>,
                   out %out: !firrtl.uint<4>) {
  // CHECK: firrtl.strictconnect %out, %c1_ui4
  %c1_ui4 = firrtl.constant 1 : !firrtl.uint<4>
  %c3_ui4 = firrtl.constant 3 : !firrtl.uint<4>
  %0 = firrtl.and %c3_ui4, %c1_ui4 : (!firrtl.uint<4>, !firrtl.uint<4>) -> !firrtl.uint<4>
  firrtl.connect %out, %0 : !firrtl.uint<4>, !firrtl.uint<4>

  // CHECK: firrtl.strictconnect %out, %in
  %c15_ui4 = firrtl.constant 15 : !firrtl.uint<4>
  %1 = firrtl.and %in, %c15_ui4 : (!firrtl.uint<4>, !firrtl.uint<4>) -> !firrtl.uint<4>
  firrtl.connect %out, %1 : !firrtl.uint<4>, !firrtl.uint<4>

  // CHECK: firrtl.strictconnect %out, %c0_ui4
  %c1_ui0 = firrtl.constant 0 : !firrtl.uint<4>
  %2 = firrtl.and %in, %c1_ui0 : (!firrtl.uint<4>, !firrtl.uint<4>) -> !firrtl.uint<4>
  firrtl.connect %out, %2 : !firrtl.uint<4>, !firrtl.uint<4>

  // CHECK: firrtl.strictconnect %out, %c0_ui4
  %inv_2 = firrtl.and %c1_ui0, %in : (!firrtl.uint<4>, !firrtl.uint<4>) -> !firrtl.uint<4>
  firrtl.connect %out, %inv_2 : !firrtl.uint<4>, !firrtl.uint<4>

  // CHECK: firrtl.strictconnect %out, %in
  %3 = firrtl.and %in, %in : (!firrtl.uint<4>, !firrtl.uint<4>) -> !firrtl.uint<4>
  firrtl.connect %out, %3 : !firrtl.uint<4>, !firrtl.uint<4>

  // Mixed type inputs - the constant is zero extended, not sign extended, so it
  // cannot be folded!

  // CHECK: firrtl.and %in, %c3_ui2
  // CHECK-NEXT: firrtl.strictconnect %out,
  %c3_ui2 = firrtl.constant 3 : !firrtl.uint<2>
  %4 = firrtl.and %in, %c3_ui2 : (!firrtl.uint<4>, !firrtl.uint<2>) -> !firrtl.uint<4>
  firrtl.connect %out, %4 : !firrtl.uint<4>, !firrtl.uint<4>

  // Mixed type input and outputs.

  // CHECK: firrtl.strictconnect %out, %c1_ui4
  %c1_si4 = firrtl.constant 1 : !firrtl.sint<4>
  %5 = firrtl.and %c1_si4, %c1_si4 : (!firrtl.sint<4>, !firrtl.sint<4>) -> !firrtl.uint<4>
  firrtl.connect %out, %5 : !firrtl.uint<4>, !firrtl.uint<4>

  // CHECK: [[AND:%.+]] = firrtl.and %sin, %sin
  // CHECK-NEXT: firrtl.strictconnect %out, [[AND]]
  %6 = firrtl.and %sin, %sin : (!firrtl.sint<4>, !firrtl.sint<4>) -> !firrtl.uint<4>
  firrtl.connect %out, %6 : !firrtl.uint<4>, !firrtl.uint<4>
}

// CHECK-LABEL: firrtl.module @Or
firrtl.module @Or(in %in: !firrtl.uint<4>,
                  in %sin: !firrtl.sint<4>,
                  out %out: !firrtl.uint<4>) {
  // CHECK: firrtl.strictconnect %out, %c7_ui4
  %c4_ui4 = firrtl.constant 4 : !firrtl.uint<4>
  %c3_ui4 = firrtl.constant 3 : !firrtl.uint<4>
  %0 = firrtl.or %c3_ui4, %c4_ui4 : (!firrtl.uint<4>, !firrtl.uint<4>) -> !firrtl.uint<4>
  firrtl.connect %out, %0 : !firrtl.uint<4>, !firrtl.uint<4>

  // CHECK: firrtl.strictconnect %out, %c15_ui4
  %c1_ui15 = firrtl.constant 15 : !firrtl.uint<4>
  %1 = firrtl.or %in, %c1_ui15 : (!firrtl.uint<4>, !firrtl.uint<4>) -> !firrtl.uint<4>
  firrtl.connect %out, %1 : !firrtl.uint<4>, !firrtl.uint<4>

  // CHECK: firrtl.strictconnect %out, %in
  %c1_ui0 = firrtl.constant 0 : !firrtl.uint<4>
  %2 = firrtl.or %in, %c1_ui0 : (!firrtl.uint<4>, !firrtl.uint<4>) -> !firrtl.uint<4>
  firrtl.connect %out, %2 : !firrtl.uint<4>, !firrtl.uint<4>

  // CHECK: firrtl.strictconnect %out, %in
  %inv_2 = firrtl.or %c1_ui0, %in : (!firrtl.uint<4>, !firrtl.uint<4>) -> !firrtl.uint<4>
  firrtl.connect %out, %inv_2 : !firrtl.uint<4>, !firrtl.uint<4>

  // CHECK: firrtl.strictconnect %out, %in
  %3 = firrtl.or %in, %in : (!firrtl.uint<4>, !firrtl.uint<4>) -> !firrtl.uint<4>
  firrtl.connect %out, %3 : !firrtl.uint<4>, !firrtl.uint<4>

  // Mixed type input and outputs.

  // CHECK: firrtl.strictconnect %out, %c1_ui4
  %c1_si4 = firrtl.constant 1 : !firrtl.sint<4>
  %5 = firrtl.or %c1_si4, %c1_si4 : (!firrtl.sint<4>, !firrtl.sint<4>) -> !firrtl.uint<4>
  firrtl.connect %out, %5 : !firrtl.uint<4>, !firrtl.uint<4>

  // CHECK: [[OR:%.+]] = firrtl.or %sin, %sin
  // CHECK-NEXT: firrtl.strictconnect %out, [[OR]]
  %6 = firrtl.or %sin, %sin : (!firrtl.sint<4>, !firrtl.sint<4>) -> !firrtl.uint<4>
  firrtl.connect %out, %6 : !firrtl.uint<4>, !firrtl.uint<4>
}

// CHECK-LABEL: firrtl.module @Xor
firrtl.module @Xor(in %in: !firrtl.uint<4>,
                   in %sin: !firrtl.sint<4>,
                   out %out: !firrtl.uint<4>) {
  // CHECK: firrtl.strictconnect %out, %c2_ui4
  %c1_ui4 = firrtl.constant 1 : !firrtl.uint<4>
  %c3_ui4 = firrtl.constant 3 : !firrtl.uint<4>
  %0 = firrtl.xor %c3_ui4, %c1_ui4 : (!firrtl.uint<4>, !firrtl.uint<4>) -> !firrtl.uint<4>
  firrtl.connect %out, %0 : !firrtl.uint<4>, !firrtl.uint<4>

  // CHECK: firrtl.strictconnect %out, %in
  %c1_ui0 = firrtl.constant 0 : !firrtl.uint<4>
  %2 = firrtl.xor %in, %c1_ui0 : (!firrtl.uint<4>, !firrtl.uint<4>) -> !firrtl.uint<4>
  firrtl.connect %out, %2 : !firrtl.uint<4>, !firrtl.uint<4>

  // CHECK: firrtl.strictconnect %out, %c0_ui4
  %3 = firrtl.xor %in, %in : (!firrtl.uint<4>, !firrtl.uint<4>) -> !firrtl.uint<4>
  firrtl.connect %out, %3 : !firrtl.uint<4>, !firrtl.uint<4>

  // Mixed type input and outputs.

  // CHECK: firrtl.strictconnect %out, %c0_ui4
  %6 = firrtl.xor %sin, %sin : (!firrtl.sint<4>, !firrtl.sint<4>) -> !firrtl.uint<4>
  firrtl.connect %out, %6 : !firrtl.uint<4>, !firrtl.uint<4>
}

// CHECK-LABEL: firrtl.module @EQ
firrtl.module @EQ(in %in1: !firrtl.uint<1>,
                  in %in4: !firrtl.uint<4>,
                  out %out: !firrtl.uint<1>) {
  // CHECK: firrtl.strictconnect %out, %in1
  %c1_ui1 = firrtl.constant 1 : !firrtl.uint<1>
  %0 = firrtl.eq %in1, %c1_ui1 : (!firrtl.uint<1>, !firrtl.uint<1>) -> !firrtl.uint<1>
  firrtl.connect %out, %0 : !firrtl.uint<1>, !firrtl.uint<1>

  // Issue #368: https://github.com/llvm/circt/issues/368
  %c3_ui2 = firrtl.constant 3 : !firrtl.uint<2>
  %1 = firrtl.eq %in1, %c3_ui2 : (!firrtl.uint<1>, !firrtl.uint<2>) -> !firrtl.uint<1>
  firrtl.connect %out, %1 : !firrtl.uint<1>, !firrtl.uint<1>
  // CHECK: firrtl.eq %in1, %c3_ui2
  // CHECK-NEXT: firrtl.strictconnect

  %c0_ui1 = firrtl.constant 0 : !firrtl.uint<1>
  %2 = firrtl.eq %in1, %c0_ui1 : (!firrtl.uint<1>, !firrtl.uint<1>) -> !firrtl.uint<1>
  firrtl.connect %out, %2 : !firrtl.uint<1>, !firrtl.uint<1>
  // CHECK-NEXT: firrtl.not %in1
  // CHECK-NEXT: firrtl.strictconnect

  %c15_ui4 = firrtl.constant 15 : !firrtl.uint<4>
  %3 = firrtl.eq %in4, %c15_ui4 : (!firrtl.uint<4>, !firrtl.uint<4>) -> !firrtl.uint<1>
  firrtl.connect %out, %3 : !firrtl.uint<1>, !firrtl.uint<1>
  // CHECK: firrtl.andr %in4
  // CHECK-NEXT: firrtl.strictconnect

  %4 = firrtl.eq %in4, %c0_ui1 : (!firrtl.uint<4>, !firrtl.uint<1>) -> !firrtl.uint<1>
  firrtl.connect %out, %4 : !firrtl.uint<1>, !firrtl.uint<1>
  // CHECK: [[ORR:%.+]] = firrtl.orr %in4
  // CHECK-NEXT: firrtl.not [[ORR]]
  // CHECK-NEXT: firrtl.strictconnect
}

// CHECK-LABEL: firrtl.module @NEQ
firrtl.module @NEQ(in %in1: !firrtl.uint<1>,
                   in %in4: !firrtl.uint<4>,
                   out %out: !firrtl.uint<1>) {
  // CHECK: firrtl.strictconnect %out, %in
  %c0_ui1 = firrtl.constant 0 : !firrtl.uint<1>
  %0 = firrtl.neq %in1, %c0_ui1 : (!firrtl.uint<1>, !firrtl.uint<1>) -> !firrtl.uint<1>
  firrtl.connect %out, %0 : !firrtl.uint<1>, !firrtl.uint<1>

  %c1_ui1 = firrtl.constant 1 : !firrtl.uint<1>
  %1 = firrtl.neq %in1, %c1_ui1 : (!firrtl.uint<1>, !firrtl.uint<1>) -> !firrtl.uint<1>
  firrtl.connect %out, %1 : !firrtl.uint<1>, !firrtl.uint<1>
  // CHECK-NEXT: firrtl.not %in1
  // CHECK-NEXT: firrtl.strictconnect

  %2 = firrtl.neq %in4, %c0_ui1 : (!firrtl.uint<4>, !firrtl.uint<1>) -> !firrtl.uint<1>
  firrtl.connect %out, %2 : !firrtl.uint<1>, !firrtl.uint<1>
  // CHECK: firrtl.orr %in4
  // CHECK-NEXT: firrtl.strictconnect

  %c15_ui4 = firrtl.constant 15 : !firrtl.uint<4>
  %4 = firrtl.neq %in4, %c15_ui4 : (!firrtl.uint<4>, !firrtl.uint<4>) -> !firrtl.uint<1>
  firrtl.connect %out, %4 : !firrtl.uint<1>, !firrtl.uint<1>
  // CHECK: [[ANDR:%.+]] = firrtl.andr %in4
  // CHECK-NEXT: firrtl.not [[ANDR]]
  // CHECK-NEXT: firrtl.strictconnect
}

// CHECK-LABEL: firrtl.module @Cat
firrtl.module @Cat(in %in4: !firrtl.uint<4>,
                   out %out4: !firrtl.uint<4>,
                   out %outcst: !firrtl.uint<8>,
                   out %outcst2: !firrtl.uint<8>,
                   in %in0 : !firrtl.uint<0>,
                   out %outpt1: !firrtl.uint<4>,
                   out %outpt2 : !firrtl.uint<4>) {

  // CHECK: firrtl.strictconnect %out4, %in4
  %0 = firrtl.bits %in4 3 to 2 : (!firrtl.uint<4>) -> !firrtl.uint<2>
  %1 = firrtl.bits %in4 1 to 0 : (!firrtl.uint<4>) -> !firrtl.uint<2>
  %2 = firrtl.cat %0, %1 : (!firrtl.uint<2>, !firrtl.uint<2>) -> !firrtl.uint<4>
  firrtl.connect %out4, %2 : !firrtl.uint<4>, !firrtl.uint<4>

  // CHECK: firrtl.strictconnect %outcst, %c243_ui8
  %c15_ui4 = firrtl.constant 15 : !firrtl.uint<4>
  %c3_ui4 = firrtl.constant 3 : !firrtl.uint<4>
  %3 = firrtl.cat %c15_ui4, %c3_ui4 : (!firrtl.uint<4>, !firrtl.uint<4>) -> !firrtl.uint<8>
  firrtl.connect %outcst, %3 : !firrtl.uint<8>, !firrtl.uint<8>
<<<<<<< HEAD
=======

  // CHECK: firrtl.strictconnect %outcst2, %c0_ui8
  %invalid_ui4 = firrtl.invalidvalue : !firrtl.uint<4>
  %4 = firrtl.cat %invalid_ui4, %invalid_ui4 : (!firrtl.uint<4>, !firrtl.uint<4>) -> !firrtl.uint<8>
  firrtl.connect %outcst2, %4 : !firrtl.uint<8>, !firrtl.uint<8>

  // CHECK: firrtl.strictconnect %outpt1, %in4
  %5 = firrtl.cat %in0, %in4 : (!firrtl.uint<0>, !firrtl.uint<4>) -> !firrtl.uint<4>
  firrtl.connect %outpt1, %5 : !firrtl.uint<4>, !firrtl.uint<4>
  // CHECK: firrtl.strictconnect %outpt2, %in4
  %6 = firrtl.cat %in4, %in0 : (!firrtl.uint<4>, !firrtl.uint<0>) -> !firrtl.uint<4>
  firrtl.connect %outpt2, %6 : !firrtl.uint<4>, !firrtl.uint<4>
>>>>>>> fbe4f3c8
}

// CHECK-LABEL: firrtl.module @Bits
firrtl.module @Bits(in %in1: !firrtl.uint<1>,
                    in %in4: !firrtl.uint<4>,
                    out %out1: !firrtl.uint<1>,
                    out %out2: !firrtl.uint<2>,
                    out %out4: !firrtl.uint<4>) {
  // CHECK: firrtl.strictconnect %out1, %in1
  %0 = firrtl.bits %in1 0 to 0 : (!firrtl.uint<1>) -> !firrtl.uint<1>
  firrtl.connect %out1, %0 : !firrtl.uint<1>, !firrtl.uint<1>

  // CHECK: firrtl.strictconnect %out4, %in4
  %1 = firrtl.bits %in4 3 to 0 : (!firrtl.uint<4>) -> !firrtl.uint<4>
  firrtl.connect %out4, %1 : !firrtl.uint<4>, !firrtl.uint<4>

  // CHECK: firrtl.strictconnect %out2, %c1_ui2
  %c10_ui4 = firrtl.constant 10 : !firrtl.uint<4>
  %2 = firrtl.bits %c10_ui4 2 to 1 : (!firrtl.uint<4>) -> !firrtl.uint<2>
  firrtl.connect %out2, %2 : !firrtl.uint<2>, !firrtl.uint<2>


  // CHECK: firrtl.bits %in4 2 to 2 : (!firrtl.uint<4>) -> !firrtl.uint<1>
  // CHECK-NEXT: firrtl.strictconnect %out1, %
  %3 = firrtl.bits %in4 3 to 1 : (!firrtl.uint<4>) -> !firrtl.uint<3>
  %4 = firrtl.bits %3 1 to 1 : (!firrtl.uint<3>) -> !firrtl.uint<1>
  firrtl.connect %out1, %4 : !firrtl.uint<1>, !firrtl.uint<1>

  // CHECK: firrtl.strictconnect %out1, %in1
  %5 = firrtl.bits %in1 0 to 0 : (!firrtl.uint<1>) -> !firrtl.uint<1>
  firrtl.connect %out1, %5 : !firrtl.uint<1>, !firrtl.uint<1>
}

// CHECK-LABEL: firrtl.module @Head
firrtl.module @Head(in %in4u: !firrtl.uint<4>,
                    out %out1u: !firrtl.uint<1>,
                    out %out3u: !firrtl.uint<3>) {
  // CHECK: [[BITS:%.+]] = firrtl.bits %in4u 3 to 3
  // CHECK-NEXT: firrtl.strictconnect %out1u, [[BITS]]
  %0 = firrtl.head %in4u, 1 : (!firrtl.uint<4>) -> !firrtl.uint<1>
  firrtl.connect %out1u, %0 : !firrtl.uint<1>, !firrtl.uint<1>

  // CHECK: [[BITS:%.+]] = firrtl.bits %in4u 3 to 1
  // CHECK-NEXT: firrtl.strictconnect %out3u, [[BITS]]
  %1 = firrtl.head %in4u, 3 : (!firrtl.uint<4>) -> !firrtl.uint<3>
  firrtl.connect %out3u, %1 : !firrtl.uint<3>, !firrtl.uint<3>

  // CHECK: firrtl.strictconnect %out3u, %c5_ui3
  %c10_ui4 = firrtl.constant 10 : !firrtl.uint<4>
  %2 = firrtl.head %c10_ui4, 3 : (!firrtl.uint<4>) -> !firrtl.uint<3>
  firrtl.connect %out3u, %2 : !firrtl.uint<3>, !firrtl.uint<3>
}

// CHECK-LABEL: firrtl.module @Mux
firrtl.module @Mux(in %in: !firrtl.uint<4>,
                   in %cond: !firrtl.uint<1>,
                   in %val1: !firrtl.uint<1>,
                   in %val2: !firrtl.uint<1>,
                   in %val0: !firrtl.uint<0>,
                   out %out: !firrtl.uint<4>,
                   out %out1: !firrtl.uint<1>,
                   out %out2: !firrtl.uint<0>) {
  // CHECK: firrtl.strictconnect %out, %in
  %0 = firrtl.mux (%cond, %in, %in) : (!firrtl.uint<1>, !firrtl.uint<4>, !firrtl.uint<4>) -> !firrtl.uint<4>
  firrtl.connect %out, %0 : !firrtl.uint<4>, !firrtl.uint<4>

  // CHECK: firrtl.strictconnect %out, %c7_ui4
  %c7_ui4 = firrtl.constant 7 : !firrtl.uint<4>
  %c0_ui1 = firrtl.constant 0 : !firrtl.uint<1>
  %2 = firrtl.mux (%c0_ui1, %in, %c7_ui4) : (!firrtl.uint<1>, !firrtl.uint<4>, !firrtl.uint<4>) -> !firrtl.uint<4>
  firrtl.connect %out, %2 : !firrtl.uint<4>, !firrtl.uint<4>

  // CHECK: firrtl.strictconnect %out1, %cond
  %c1_ui1 = firrtl.constant 1 : !firrtl.uint<1>
  %3 = firrtl.mux (%cond, %c1_ui1, %c0_ui1) : (!firrtl.uint<1>, !firrtl.uint<1>, !firrtl.uint<1>) -> !firrtl.uint<1>
  firrtl.connect %out1, %3 : !firrtl.uint<1>, !firrtl.uint<1>

  // CHECK: firrtl.strictconnect %out, %invalid_ui4
  %invalid_ui4 = firrtl.invalidvalue : !firrtl.uint<4>
  %7 = firrtl.mux (%cond, %invalid_ui4, %invalid_ui4) : (!firrtl.uint<1>, !firrtl.uint<4>, !firrtl.uint<4>) -> !firrtl.uint<4>
  firrtl.connect %out, %7 : !firrtl.uint<4>, !firrtl.uint<4>

  %9 = firrtl.multibit_mux %c1_ui1, %c0_ui1, %cond : !firrtl.uint<1>, !firrtl.uint<1>
  // CHECK-NEXT: firrtl.strictconnect %out1, %c0_ui1
  firrtl.connect %out1, %9 : !firrtl.uint<1>, !firrtl.uint<1>

  %10 = firrtl.multibit_mux %cond, %val1, %val2 : !firrtl.uint<1>, !firrtl.uint<1>
  // CHECK-NEXT: %[[MUX:.+]] = firrtl.mux(%cond, %val1, %val2)
  // CHECK-NEXT: firrtl.strictconnect %out1, %[[MUX]]
  firrtl.connect %out1, %10 : !firrtl.uint<1>, !firrtl.uint<1>

  %11 = firrtl.multibit_mux %cond, %val1, %val1, %val1 : !firrtl.uint<1>, !firrtl.uint<1>
  // CHECK-NEXT: firrtl.strictconnect %out1, %val1
  firrtl.connect %out1, %11 : !firrtl.uint<1>, !firrtl.uint<1>

  %c0_ui0 = firrtl.constant 0 : !firrtl.uint<0>
  %12 = firrtl.multibit_mux %c0_ui0, %val1, %val1 :!firrtl.uint<0>, !firrtl.uint<1>
  // CHECK-NEXT: firrtl.strictconnect %out1, %val1
  firrtl.connect %out1, %12 : !firrtl.uint<1>, !firrtl.uint<1>

  %13 = firrtl.mux (%cond, %val0, %val0) : (!firrtl.uint<1>, !firrtl.uint<0>, !firrtl.uint<0>) -> !firrtl.uint<0>
  // CHECK-NEXT: firrtl.strictconnect %out2, %c0_ui0
  firrtl.strictconnect %out2, %13 : !firrtl.uint<0>
}

// CHECK-LABEL: firrtl.module @Pad
firrtl.module @Pad(in %in1u: !firrtl.uint<1>,
                   out %out1u: !firrtl.uint<1>,
                   out %outu: !firrtl.uint<4>,
                   out %outs: !firrtl.sint<4>) {
  // CHECK: firrtl.strictconnect %out1u, %in1u
  %0 = firrtl.pad %in1u, 1 : (!firrtl.uint<1>) -> !firrtl.uint<1>
  firrtl.connect %out1u, %0 : !firrtl.uint<1>, !firrtl.uint<1>

  // CHECK: firrtl.strictconnect %outu, %c1_ui4
  %c1_ui1 = firrtl.constant 1 : !firrtl.uint<1>
  %1 = firrtl.pad %c1_ui1, 4 : (!firrtl.uint<1>) -> !firrtl.uint<4>
  firrtl.connect %outu, %1 : !firrtl.uint<4>, !firrtl.uint<4>

  // CHECK: firrtl.strictconnect %outs, %c-1_si4
  %c1_si1 = firrtl.constant -1 : !firrtl.sint<1>
  %2 = firrtl.pad %c1_si1, 4 : (!firrtl.sint<1>) -> !firrtl.sint<4>
  firrtl.connect %outs, %2 : !firrtl.sint<4>, !firrtl.sint<4>
}

// CHECK-LABEL: firrtl.module @Shl
firrtl.module @Shl(in %in1u: !firrtl.uint<1>,
                   out %out1u: !firrtl.uint<1>,
                   out %outu: !firrtl.uint<4>) {
  // CHECK: firrtl.strictconnect %out1u, %in1u
  %0 = firrtl.shl %in1u, 0 : (!firrtl.uint<1>) -> !firrtl.uint<1>
  firrtl.connect %out1u, %0 : !firrtl.uint<1>, !firrtl.uint<1>

  // CHECK: firrtl.strictconnect %outu, %c8_ui4
  %c1_ui1 = firrtl.constant 1 : !firrtl.uint<1>
  %1 = firrtl.shl %c1_ui1, 3 : (!firrtl.uint<1>) -> !firrtl.uint<4>
  firrtl.connect %outu, %1 : !firrtl.uint<4>, !firrtl.uint<4>
}

// CHECK-LABEL: firrtl.module @Shr
firrtl.module @Shr(in %in1u: !firrtl.uint<1>,
                   in %in4u: !firrtl.uint<4>,
                   in %in1s: !firrtl.sint<1>,
                   in %in4s: !firrtl.sint<4>,
                   in %in0u: !firrtl.uint<0>,
                   out %out1s: !firrtl.sint<1>,
                   out %out1u: !firrtl.uint<1>,
                   out %outu: !firrtl.uint<4>) {
  // CHECK: firrtl.strictconnect %out1u, %in1u
  %0 = firrtl.shr %in1u, 0 : (!firrtl.uint<1>) -> !firrtl.uint<1>
  firrtl.connect %out1u, %0 : !firrtl.uint<1>, !firrtl.uint<1>

  // CHECK: firrtl.strictconnect %out1u, %c0_ui1
  %1 = firrtl.shr %in4u, 4 : (!firrtl.uint<4>) -> !firrtl.uint<1>
  firrtl.connect %out1u, %1 : !firrtl.uint<1>, !firrtl.uint<1>

  // CHECK: firrtl.strictconnect %out1u, %c0_ui1
  %2 = firrtl.shr %in4u, 5 : (!firrtl.uint<4>) -> !firrtl.uint<1>
  firrtl.connect %out1u, %2 : !firrtl.uint<1>, !firrtl.uint<1>

  // CHECK: [[BITS:%.+]] = firrtl.bits %in4s 3 to 3
  // CHECK-NEXT: [[CAST:%.+]] = firrtl.asSInt [[BITS]]
  // CHECK-NEXT: firrtl.strictconnect %out1s, [[CAST]]
  %3 = firrtl.shr %in4s, 3 : (!firrtl.sint<4>) -> !firrtl.sint<1>
  firrtl.connect %out1s, %3 : !firrtl.sint<1>, !firrtl.sint<1>

  // CHECK: [[BITS:%.+]] = firrtl.bits %in4s 3 to 3
  // CHECK-NEXT: [[CAST:%.+]] = firrtl.asSInt [[BITS]]
  // CHECK-NEXT: firrtl.strictconnect %out1s, [[CAST]]
  %4 = firrtl.shr %in4s, 4 : (!firrtl.sint<4>) -> !firrtl.sint<1>
  firrtl.connect %out1s, %4 : !firrtl.sint<1>, !firrtl.sint<1>

  // CHECK: [[BITS:%.+]] = firrtl.bits %in4s 3 to 3
  // CHECK-NEXT: [[CAST:%.+]] = firrtl.asSInt [[BITS]]
  // CHECK-NEXT: firrtl.strictconnect %out1s, [[CAST]]
  %5 = firrtl.shr %in4s, 5 : (!firrtl.sint<4>) -> !firrtl.sint<1>
  firrtl.connect %out1s, %5 : !firrtl.sint<1>, !firrtl.sint<1>

  // CHECK: firrtl.strictconnect %out1u, %c1_ui1
  %c12_ui4 = firrtl.constant 12 : !firrtl.uint<4>
  %6 = firrtl.shr %c12_ui4, 3 : (!firrtl.uint<4>) -> !firrtl.uint<1>
  firrtl.connect %out1u, %6 : !firrtl.uint<1>, !firrtl.uint<1>

  // CHECK: [[BITS:%.+]] = firrtl.bits %in4u 3 to 3
  // CHECK-NEXT: firrtl.strictconnect %out1u, [[BITS]]
  %7 = firrtl.shr %in4u, 3 : (!firrtl.uint<4>) -> !firrtl.uint<1>
  firrtl.connect %out1u, %7 : !firrtl.uint<1>, !firrtl.uint<1>

  // Issue #313: https://github.com/llvm/circt/issues/313
  // CHECK: firrtl.strictconnect %out1s, %in1s : !firrtl.sint<1>
  %8 = firrtl.shr %in1s, 42 : (!firrtl.sint<1>) -> !firrtl.sint<1>
  firrtl.connect %out1s, %8 : !firrtl.sint<1>, !firrtl.sint<1>

  // Issue #1064: https://github.com/llvm/circt/issues/1064
  // CHECK: firrtl.strictconnect %out1u, %c0_ui1
  %c1_ui1 = firrtl.constant 1 : !firrtl.uint<1>
  %9 = firrtl.dshr %in0u, %c1_ui1 : (!firrtl.uint<0>, !firrtl.uint<1>) -> !firrtl.uint<0>
  firrtl.connect %out1u, %9 : !firrtl.uint<1>, !firrtl.uint<0>
}

// CHECK-LABEL: firrtl.module @Tail
firrtl.module @Tail(in %in4u: !firrtl.uint<4>,
                    out %out1u: !firrtl.uint<1>,
                    out %out3u: !firrtl.uint<3>) {
  // CHECK: [[BITS:%.+]] = firrtl.bits %in4u 0 to 0
  // CHECK-NEXT: firrtl.strictconnect %out1u, [[BITS]]
  %0 = firrtl.tail %in4u, 3 : (!firrtl.uint<4>) -> !firrtl.uint<1>
  firrtl.connect %out1u, %0 : !firrtl.uint<1>, !firrtl.uint<1>

  // CHECK: [[BITS:%.+]] = firrtl.bits %in4u 2 to 0
  // CHECK-NEXT: firrtl.strictconnect %out3u, [[BITS]]
  %1 = firrtl.tail %in4u, 1 : (!firrtl.uint<4>) -> !firrtl.uint<3>
  firrtl.connect %out3u, %1 : !firrtl.uint<3>, !firrtl.uint<3>

  // CHECK: firrtl.strictconnect %out3u, %c2_ui3
  %c10_ui4 = firrtl.constant 10 : !firrtl.uint<4>
  %2 = firrtl.tail %c10_ui4, 1 : (!firrtl.uint<4>) -> !firrtl.uint<3>
  firrtl.connect %out3u, %2 : !firrtl.uint<3>, !firrtl.uint<3>
}

// CHECK-LABEL: firrtl.module @Andr
firrtl.module @Andr(in %in0 : !firrtl.uint<0>,
                    out %a: !firrtl.uint<1>, out %b: !firrtl.uint<1>,
                    out %c: !firrtl.uint<1>, out %d: !firrtl.uint<1>,
<<<<<<< HEAD
                    out %e: !firrtl.uint<1>) {
=======
                    out %e: !firrtl.uint<1>, out %f: !firrtl.uint<1>) {
  %invalid_ui2 = firrtl.invalidvalue : !firrtl.uint<2>
>>>>>>> fbe4f3c8
  %c2_ui2 = firrtl.constant 2 : !firrtl.uint<2>
  %c3_ui2 = firrtl.constant 3 : !firrtl.uint<2>
  %cn2_si2 = firrtl.constant -2 : !firrtl.sint<2>
  %cn1_si2 = firrtl.constant -1 : !firrtl.sint<2>
  %0 = firrtl.andr %c2_ui2 : (!firrtl.uint<2>) -> !firrtl.uint<1>
  %1 = firrtl.andr %c3_ui2 : (!firrtl.uint<2>) -> !firrtl.uint<1>
  %2 = firrtl.andr %cn2_si2 : (!firrtl.sint<2>) -> !firrtl.uint<1>
  %3 = firrtl.andr %cn1_si2 : (!firrtl.sint<2>) -> !firrtl.uint<1>
<<<<<<< HEAD
=======
  %4 = firrtl.andr %invalid_ui2 : (!firrtl.uint<2>) -> !firrtl.uint<1>
  %5 = firrtl.andr %in0 : (!firrtl.uint<0>) -> !firrtl.uint<1>
>>>>>>> fbe4f3c8
  // CHECK: %[[ONE:.+]] = firrtl.constant 1 : !firrtl.uint<1>
  // CHECK: %[[ZERO:.+]] = firrtl.constant 0 : !firrtl.uint<1>
  // CHECK: firrtl.strictconnect %a, %[[ZERO]]
  firrtl.connect %a, %0 : !firrtl.uint<1>, !firrtl.uint<1>
  // CHECK: firrtl.strictconnect %b, %[[ONE]]
  firrtl.connect %b, %1 : !firrtl.uint<1>, !firrtl.uint<1>
  // CHECK: firrtl.strictconnect %c, %[[ZERO]]
  firrtl.connect %c, %2 : !firrtl.uint<1>, !firrtl.uint<1>
  // CHECK: firrtl.strictconnect %d, %[[ONE]]
  firrtl.connect %d, %3 : !firrtl.uint<1>, !firrtl.uint<1>
<<<<<<< HEAD
=======
  // CHECK: firrtl.strictconnect %e, %[[ZERO]]
  firrtl.connect %e, %4 : !firrtl.uint<1>, !firrtl.uint<1>
  // CHECK: firrtl.strictconnect %f, %[[ONE]]
  firrtl.connect %f, %5 : !firrtl.uint<1>, !firrtl.uint<1>

>>>>>>> fbe4f3c8
}

// CHECK-LABEL: firrtl.module @Orr
firrtl.module @Orr(in %in0 : !firrtl.uint<0>,
                   out %a: !firrtl.uint<1>, out %b: !firrtl.uint<1>,
                   out %c: !firrtl.uint<1>, out %d: !firrtl.uint<1>,
<<<<<<< HEAD
                   out %e: !firrtl.uint<1>) {
=======
                   out %e: !firrtl.uint<1>, out %f: !firrtl.uint<1>) {
  %invalid_ui2 = firrtl.invalidvalue : !firrtl.uint<2>
>>>>>>> fbe4f3c8
  %c0_ui2 = firrtl.constant 0 : !firrtl.uint<2>
  %c2_ui2 = firrtl.constant 2 : !firrtl.uint<2>
  %cn0_si2 = firrtl.constant 0 : !firrtl.sint<2>
  %cn2_si2 = firrtl.constant -2 : !firrtl.sint<2>
  %0 = firrtl.orr %c0_ui2 : (!firrtl.uint<2>) -> !firrtl.uint<1>
  %1 = firrtl.orr %c2_ui2 : (!firrtl.uint<2>) -> !firrtl.uint<1>
  %2 = firrtl.orr %cn0_si2 : (!firrtl.sint<2>) -> !firrtl.uint<1>
  %3 = firrtl.orr %cn2_si2 : (!firrtl.sint<2>) -> !firrtl.uint<1>
<<<<<<< HEAD
=======
  %4 = firrtl.orr %invalid_ui2 : (!firrtl.uint<2>) -> !firrtl.uint<1>
  %5 = firrtl.orr %in0 : (!firrtl.uint<0>) -> !firrtl.uint<1>
  // CHECK: %[[ZERO:.+]] = firrtl.constant 0 : !firrtl.uint<1>
>>>>>>> fbe4f3c8
  // CHECK: %[[ONE:.+]] = firrtl.constant 1 : !firrtl.uint<1>
  // CHECK: %[[ZERO:.+]] = firrtl.constant 0 : !firrtl.uint<1>
  // CHECK: firrtl.strictconnect %a, %[[ZERO]]
  firrtl.connect %a, %0 : !firrtl.uint<1>, !firrtl.uint<1>
  // CHECK: firrtl.strictconnect %b, %[[ONE]]
  firrtl.connect %b, %1 : !firrtl.uint<1>, !firrtl.uint<1>
  // CHECK: firrtl.strictconnect %c, %[[ZERO]]
  firrtl.connect %c, %2 : !firrtl.uint<1>, !firrtl.uint<1>
  // CHECK: firrtl.strictconnect %d, %[[ONE]]
  firrtl.connect %d, %3 : !firrtl.uint<1>, !firrtl.uint<1>
<<<<<<< HEAD
}

// CHECK-LABEL: firrtl.module @Xorr
firrtl.module @Xorr(out %a: !firrtl.uint<1>, out %b: !firrtl.uint<1>,
                   out %c: !firrtl.uint<1>, out %d: !firrtl.uint<1>,
                   out %e: !firrtl.uint<1>) {
=======
  // CHECK: firrtl.strictconnect %e, %[[ZERO]]
  firrtl.connect %e, %4 : !firrtl.uint<1>, !firrtl.uint<1>
  // CHECK: firrtl.strictconnect %f, %[[ZERO]]
  firrtl.connect %f, %5 : !firrtl.uint<1>, !firrtl.uint<1>
}

// CHECK-LABEL: firrtl.module @Xorr
firrtl.module @Xorr(in %in0 : !firrtl.uint<0>,
                    out %a: !firrtl.uint<1>, out %b: !firrtl.uint<1>,
                    out %c: !firrtl.uint<1>, out %d: !firrtl.uint<1>,
                    out %e: !firrtl.uint<1>, out %f: !firrtl.uint<1>) {
  %invalid_ui2 = firrtl.invalidvalue : !firrtl.uint<2>
>>>>>>> fbe4f3c8
  %c3_ui2 = firrtl.constant 3 : !firrtl.uint<2>
  %c2_ui2 = firrtl.constant 2 : !firrtl.uint<2>
  %cn1_si2 = firrtl.constant -1 : !firrtl.sint<2>
  %cn2_si2 = firrtl.constant -2 : !firrtl.sint<2>
  %0 = firrtl.xorr %c3_ui2 : (!firrtl.uint<2>) -> !firrtl.uint<1>
  %1 = firrtl.xorr %c2_ui2 : (!firrtl.uint<2>) -> !firrtl.uint<1>
  %2 = firrtl.xorr %cn1_si2 : (!firrtl.sint<2>) -> !firrtl.uint<1>
  %3 = firrtl.xorr %cn2_si2 : (!firrtl.sint<2>) -> !firrtl.uint<1>
<<<<<<< HEAD
=======
  %4 = firrtl.xorr %invalid_ui2 : (!firrtl.uint<2>) -> !firrtl.uint<1>
  %5 = firrtl.xorr %in0 : (!firrtl.uint<0>) -> !firrtl.uint<1>
  // CHECK: %[[ZERO:.+]] = firrtl.constant 0 : !firrtl.uint<1>
>>>>>>> fbe4f3c8
  // CHECK: %[[ONE:.+]] = firrtl.constant 1 : !firrtl.uint<1>
  // CHECK: %[[ZERO:.+]] = firrtl.constant 0 : !firrtl.uint<1>
  // CHECK: firrtl.strictconnect %a, %[[ZERO]]
  firrtl.connect %a, %0 : !firrtl.uint<1>, !firrtl.uint<1>
  // CHECK: firrtl.strictconnect %b, %[[ONE]]
  firrtl.connect %b, %1 : !firrtl.uint<1>, !firrtl.uint<1>
  // CHECK: firrtl.strictconnect %c, %[[ZERO]]
  firrtl.connect %c, %2 : !firrtl.uint<1>, !firrtl.uint<1>
  // CHECK: firrtl.strictconnect %d, %[[ONE]]
  firrtl.connect %d, %3 : !firrtl.uint<1>, !firrtl.uint<1>
<<<<<<< HEAD
=======
  // CHECK: firrtl.strictconnect %e, %[[ZERO]]
  firrtl.connect %e, %4 : !firrtl.uint<1>, !firrtl.uint<1>
  // CHECK: firrtl.strictconnect %f, %[[ZERO]]
  firrtl.connect %f, %5 : !firrtl.uint<1>, !firrtl.uint<1>
>>>>>>> fbe4f3c8
}

// CHECK-LABEL: firrtl.module @Reduce
firrtl.module @Reduce(in %a: !firrtl.uint<1>, out %b: !firrtl.uint<1>,
                      out %c: !firrtl.uint<1>, out %d: !firrtl.uint<1>) {
  %0 = firrtl.andr %a : (!firrtl.uint<1>) -> !firrtl.uint<1>
  %1 = firrtl.orr %a : (!firrtl.uint<1>) -> !firrtl.uint<1>
  %2 = firrtl.xorr %a : (!firrtl.uint<1>) -> !firrtl.uint<1>
  firrtl.connect %b, %0 : !firrtl.uint<1>, !firrtl.uint<1>
  // CHECK: firrtl.strictconnect %b, %a
  firrtl.connect %c, %1 : !firrtl.uint<1>, !firrtl.uint<1>
  // CHECK: firrtl.strictconnect %c, %a
  firrtl.connect %d, %2 : !firrtl.uint<1>, !firrtl.uint<1>
  // CHECK: firrtl.strictconnect %d, %a
}


// CHECK-LABEL: firrtl.module @subaccess
firrtl.module @subaccess(out %result: !firrtl.uint<8>, in %vec0: !firrtl.vector<uint<8>, 16>) {
  // CHECK: [[TMP:%.+]] = firrtl.subindex %vec0[11]
  // CHECK-NEXT: firrtl.strictconnect %result, [[TMP]]
  %c11_ui8 = firrtl.constant 11 : !firrtl.uint<8>
  %0 = firrtl.subaccess %vec0[%c11_ui8] : !firrtl.vector<uint<8>, 16>, !firrtl.uint<8>
  firrtl.connect %result, %0 :!firrtl.uint<8>, !firrtl.uint<8>
}

// CHECK-LABEL: firrtl.module @subindex
firrtl.module @subindex(out %out : !firrtl.uint<8>) {
  // CHECK: %c8_ui8 = firrtl.constant 8 : !firrtl.uint<8>
  // CHECK: firrtl.strictconnect %out, %c8_ui8 : !firrtl.uint<8>
  %0 = firrtl.aggregateconstant [8 : ui8] : !firrtl.vector<uint<8>, 1>
  %1 = firrtl.subindex %0[0] : !firrtl.vector<uint<8>, 1>
  firrtl.strictconnect %out, %1 : !firrtl.uint<8>
}

// CHECK-LABEL: firrtl.module @subindex_agg
firrtl.module @subindex_agg(out %out : !firrtl.bundle<a: uint<8>>) {
  // CHECK: %0 = firrtl.aggregateconstant [8 : ui8] : !firrtl.bundle<a: uint<8>>
  // CHECK: firrtl.strictconnect %out, %0 : !firrtl.bundle<a: uint<8>>
  %0 = firrtl.aggregateconstant [8 : ui8] : !firrtl.vector<bundle<a: uint<8>>, 1>
  %1 = firrtl.subindex %0[0] : !firrtl.vector<bundle<a: uint<8>>, 1>
  firrtl.strictconnect %out, %1 : !firrtl.bundle<a: uint<8>>
}

// CHECK-LABEL: firrtl.module @subfield
firrtl.module @subfield(out %out : !firrtl.uint<8>) {
  // CHECK: %c8_ui8 = firrtl.constant 8 : !firrtl.uint<8>
  // CHECK: firrtl.strictconnect %out, %c8_ui8 : !firrtl.uint<8>
  %0 = firrtl.aggregateconstant [8 : ui8] : !firrtl.bundle<a: uint<8>>
  %1 = firrtl.subfield %0(0) : (!firrtl.bundle<a: uint<8>>) -> !firrtl.uint<8>
  firrtl.strictconnect %out, %1 : !firrtl.uint<8>
}

// CHECK-LABEL: firrtl.module @subfield_agg
firrtl.module @subfield_agg(out %out : !firrtl.vector<uint<8>, 1>) {
  // CHECK: %0 = firrtl.aggregateconstant [8 : ui8] : !firrtl.vector<uint<8>, 1>
  // CHECK: firrtl.strictconnect %out, %0 : !firrtl.vector<uint<8>, 1>
  %0 = firrtl.aggregateconstant [8 : ui8] : !firrtl.bundle<a: vector<uint<8>, 1>>
  %1 = firrtl.subfield %0(0) : (!firrtl.bundle<a: vector<uint<8>, 1>>) -> !firrtl.vector<uint<8>, 1>
  firrtl.strictconnect %out, %1 : !firrtl.vector<uint<8>, 1>
}

// CHECK-LABEL: firrtl.module @issue326
firrtl.module @issue326(out %tmp57: !firrtl.sint<1>) {
  %c29_si7 = firrtl.constant 29 : !firrtl.sint<7>
  %0 = firrtl.shr %c29_si7, 47 : (!firrtl.sint<7>) -> !firrtl.sint<1>
   // CHECK: c0_si1 = firrtl.constant 0 : !firrtl.sint<1>
   firrtl.connect %tmp57, %0 : !firrtl.sint<1>, !firrtl.sint<1>
}

// CHECK-LABEL: firrtl.module @issue331
firrtl.module @issue331(out %tmp81: !firrtl.sint<1>) {
  // CHECK: %c-1_si1 = firrtl.constant -1 : !firrtl.sint<1>
  %c-1_si1 = firrtl.constant -1 : !firrtl.sint<1>
  %0 = firrtl.shr %c-1_si1, 3 : (!firrtl.sint<1>) -> !firrtl.sint<1>
  firrtl.connect %tmp81, %0 : !firrtl.sint<1>, !firrtl.sint<1>
}

// CHECK-LABEL: firrtl.module @issue432
firrtl.module @issue432(out %tmp8: !firrtl.uint<10>) {
  %c130_si10 = firrtl.constant 130 : !firrtl.sint<10>
  %0 = firrtl.tail %c130_si10, 0 : (!firrtl.sint<10>) -> !firrtl.uint<10>
  firrtl.connect %tmp8, %0 : !firrtl.uint<10>, !firrtl.uint<10>
  // CHECK-NEXT: %c130_ui10 = firrtl.constant 130 : !firrtl.uint<10>
  // CHECK-NEXT: firrtl.strictconnect %tmp8, %c130_ui10
}

// CHECK-LABEL: firrtl.module @issue437
firrtl.module @issue437(out %tmp19: !firrtl.uint<1>) {
  // CHECK-NEXT: %c1_ui1 = firrtl.constant 1 : !firrtl.uint<1>
  %c-1_si1 = firrtl.constant -1 : !firrtl.sint<1>
  %0 = firrtl.bits %c-1_si1 0 to 0 : (!firrtl.sint<1>) -> !firrtl.uint<1>
  firrtl.connect %tmp19, %0 : !firrtl.uint<1>, !firrtl.uint<1>
}

// CHECK-LABEL: firrtl.module @issue446
// CHECK-NEXT: [[TMP:%.+]] = firrtl.constant 0 : !firrtl.uint<1>
// CHECK-NEXT: firrtl.strictconnect %tmp10, [[TMP]] : !firrtl.uint<1>
firrtl.module @issue446(in %inp_1: !firrtl.sint<0>, out %tmp10: !firrtl.uint<1>) {
  %0 = firrtl.xor %inp_1, %inp_1 : (!firrtl.sint<0>, !firrtl.sint<0>) -> !firrtl.uint<0>
  firrtl.connect %tmp10, %0 : !firrtl.uint<1>, !firrtl.uint<0>
}

// CHECK-LABEL: firrtl.module @xorUnsized
// CHECK-NEXT: %c0_ui = firrtl.constant 0 : !firrtl.uint
firrtl.module @xorUnsized(in %inp_1: !firrtl.sint, out %tmp10: !firrtl.uint) {
  %0 = firrtl.xor %inp_1, %inp_1 : (!firrtl.sint, !firrtl.sint) -> !firrtl.uint
  firrtl.connect %tmp10, %0 : !firrtl.uint, !firrtl.uint
}

// https://github.com/llvm/circt/issues/516
// CHECK-LABEL: @issue516
// CHECK-NEXT: [[TMP:%.+]] = firrtl.constant 0 : !firrtl.uint<0>
// CHECK-NEXT: firrtl.strictconnect %tmp3, [[TMP]] : !firrtl.uint<0>
firrtl.module @issue516(in %inp_0: !firrtl.uint<0>, out %tmp3: !firrtl.uint<0>) {
  %0 = firrtl.div %inp_0, %inp_0 : (!firrtl.uint<0>, !firrtl.uint<0>) -> !firrtl.uint<0>
  firrtl.connect %tmp3, %0 : !firrtl.uint<0>, !firrtl.uint<0>
}

// https://github.com/llvm/circt/issues/591
// CHECK-LABEL: @reg_cst_prop1
// CHECK-NEXT:   %c5_ui8 = firrtl.constant 5 : !firrtl.uint<8>
// CHECK-NEXT:   firrtl.strictconnect %out_b, %c5_ui8 : !firrtl.uint<8>
// CHECK-NEXT:  }
firrtl.module @reg_cst_prop1(in %clock: !firrtl.clock, out %out_b: !firrtl.uint<8>) {
  %c5_ui8 = firrtl.constant 5 : !firrtl.uint<8>
  %_tmp_a = firrtl.reg droppable_name %clock {name = "_tmp_a"} : !firrtl.uint<8>
  %tmp_b = firrtl.reg droppable_name %clock {name = "_tmp_b"} : !firrtl.uint<8>
  firrtl.connect %_tmp_a, %c5_ui8 : !firrtl.uint<8>, !firrtl.uint<8>
  firrtl.connect %tmp_b, %_tmp_a : !firrtl.uint<8>, !firrtl.uint<8>
  firrtl.connect %out_b, %tmp_b : !firrtl.uint<8>, !firrtl.uint<8>
}

// Check for DontTouch annotation
// CHECK-LABEL: @reg_cst_prop1_DontTouch
// CHECK-NEXT:      %c5_ui8 = firrtl.constant 5 : !firrtl.uint<8>
// CHECK-NEXT:      %tmp_a = firrtl.reg sym @reg1 %clock : !firrtl.uint<8>
// CHECK-NEXT:      %tmp_b = firrtl.reg %clock  : !firrtl.uint<8>
// CHECK-NEXT:      firrtl.strictconnect %tmp_a, %c5_ui8 : !firrtl.uint<8>
// CHECK-NEXT:      firrtl.strictconnect %tmp_b, %tmp_a : !firrtl.uint<8>
// CHECK-NEXT:      firrtl.strictconnect %out_b, %tmp_b : !firrtl.uint<8>

firrtl.module @reg_cst_prop1_DontTouch(in %clock: !firrtl.clock, out %out_b: !firrtl.uint<8>) {
  %c5_ui8 = firrtl.constant 5 : !firrtl.uint<8>
  %_tmp_a = firrtl.reg  sym @reg1 %clock {name = "tmp_a"} : !firrtl.uint<8>
  %_tmp_b = firrtl.reg %clock {name = "tmp_b"} : !firrtl.uint<8>
  firrtl.connect %_tmp_a, %c5_ui8 : !firrtl.uint<8>, !firrtl.uint<8>
  firrtl.connect %_tmp_b, %_tmp_a : !firrtl.uint<8>, !firrtl.uint<8>
  firrtl.connect %out_b, %_tmp_b : !firrtl.uint<8>, !firrtl.uint<8>
}
// CHECK-LABEL: @reg_cst_prop2
// CHECK-NEXT:   %c5_ui8 = firrtl.constant 5 : !firrtl.uint<8>
// CHECK-NEXT:   firrtl.strictconnect %out_b, %c5_ui8 : !firrtl.uint<8>
// CHECK-NEXT:  }
firrtl.module @reg_cst_prop2(in %clock: !firrtl.clock, out %out_b: !firrtl.uint<8>) {
  %_tmp_b = firrtl.reg droppable_name %clock {name = "_tmp_b"} : !firrtl.uint<8>
  firrtl.connect %out_b, %_tmp_b : !firrtl.uint<8>, !firrtl.uint<8>

  %_tmp_a = firrtl.reg droppable_name %clock {name = "_tmp_a"} : !firrtl.uint<8>
  %c5_ui8 = firrtl.constant 5 : !firrtl.uint<8>
  firrtl.connect %_tmp_a, %c5_ui8 : !firrtl.uint<8>, !firrtl.uint<8>
  firrtl.connect %_tmp_b, %_tmp_a : !firrtl.uint<8>, !firrtl.uint<8>
}

// CHECK-LABEL: @reg_cst_prop3
// CHECK-NEXT:   %c0_ui8 = firrtl.constant 0 : !firrtl.uint<8>
// CHECK-NEXT:   firrtl.strictconnect %out_b, %c0_ui8 : !firrtl.uint<8>
// CHECK-NEXT:  }
firrtl.module @reg_cst_prop3(in %clock: !firrtl.clock, out %out_b: !firrtl.uint<8>) {
  %_tmp_a = firrtl.reg droppable_name %clock {name = "_tmp_a"} : !firrtl.uint<8>
  %c5_ui8 = firrtl.constant 5 : !firrtl.uint<8>
  firrtl.connect %_tmp_a, %c5_ui8 : !firrtl.uint<8>, !firrtl.uint<8>

  %xor = firrtl.xor %_tmp_a, %c5_ui8 : (!firrtl.uint<8>, !firrtl.uint<8>) -> !firrtl.uint<8>
  firrtl.connect %out_b, %xor : !firrtl.uint<8>, !firrtl.uint<8>
}

// https://github.com/llvm/circt/issues/788

// CHECK-LABEL: @AttachMerge
firrtl.module @AttachMerge(in %a: !firrtl.analog<1>, in %b: !firrtl.analog<1>,
                           in %c: !firrtl.analog<1>) {
  // CHECK-NEXT: firrtl.attach %c, %b, %a :
  // CHECK-NEXT: }
  firrtl.attach %b, %a : !firrtl.analog<1>, !firrtl.analog<1>
  firrtl.attach %c, %b : !firrtl.analog<1>, !firrtl.analog<1>
}

// CHECK-LABEL: @AttachDeadWire
firrtl.module @AttachDeadWire(in %a: !firrtl.analog<1>, in %b: !firrtl.analog<1>) {
  // CHECK-NEXT: firrtl.attach %a, %b :
  // CHECK-NEXT: }
  %c = firrtl.wire  : !firrtl.analog<1>
  firrtl.attach %a, %b, %c : !firrtl.analog<1>, !firrtl.analog<1>, !firrtl.analog<1>
}

// CHECK-LABEL: @AttachOpts
firrtl.module @AttachOpts(in %a: !firrtl.analog<1>) {
  // CHECK-NEXT: }
  %b = firrtl.wire  : !firrtl.analog<1>
  firrtl.attach %b, %a : !firrtl.analog<1>, !firrtl.analog<1>
}

// CHECK-LABEL: @AttachDeadWireDontTouch
firrtl.module @AttachDeadWireDontTouch(in %a: !firrtl.analog<1>, in %b: !firrtl.analog<1>) {
  // CHECK-NEXT: %c = firrtl.wire
  // CHECK-NEXT: firrtl.attach %a, %b, %c :
  // CHECK-NEXT: }
  %c = firrtl.wire sym @s1 : !firrtl.analog<1>
  firrtl.attach %a, %b, %c : !firrtl.analog<1>, !firrtl.analog<1>, !firrtl.analog<1>
}

// CHECK-LABEL: @wire_cst_prop1
// CHECK-NEXT:   %c10_ui9 = firrtl.constant 10 : !firrtl.uint<9>
// CHECK-NEXT:   firrtl.strictconnect %out_b, %c10_ui9 : !firrtl.uint<9>
// CHECK-NEXT:  }
firrtl.module @wire_cst_prop1(out %out_b: !firrtl.uint<9>) {
  %_tmp_a = firrtl.wire droppable_name : !firrtl.uint<8>
  %c5_ui8 = firrtl.constant 5 : !firrtl.uint<8>
  firrtl.connect %_tmp_a, %c5_ui8 : !firrtl.uint<8>, !firrtl.uint<8>

  %xor = firrtl.add %_tmp_a, %c5_ui8 : (!firrtl.uint<8>, !firrtl.uint<8>) -> !firrtl.uint<9>
  firrtl.connect %out_b, %xor : !firrtl.uint<9>, !firrtl.uint<9>
}

// CHECK-LABEL: @wire_port_prop1
// CHECK-NEXT:   firrtl.strictconnect %out_b, %in_a : !firrtl.uint<9>
// CHECK-NEXT:  }
firrtl.module @wire_port_prop1(in %in_a: !firrtl.uint<9>, out %out_b: !firrtl.uint<9>) {
  %_tmp = firrtl.wire droppable_name : !firrtl.uint<9>
  firrtl.connect %_tmp, %in_a : !firrtl.uint<9>, !firrtl.uint<9>

  firrtl.connect %out_b, %_tmp : !firrtl.uint<9>, !firrtl.uint<9>
}

// CHECK-LABEL: @LEQWithConstLHS
// CHECK-NEXT: %c42_ui = firrtl.constant
// CHECK-NEXT: %e = firrtl.geq %a, %c42_ui
firrtl.module @LEQWithConstLHS(in %a: !firrtl.uint, out %b: !firrtl.uint<1>) {
  %0 = firrtl.constant 42 : !firrtl.uint
  %1 = firrtl.leq %0, %a {name = "e"} : (!firrtl.uint, !firrtl.uint) -> !firrtl.uint<1>
  firrtl.connect %b, %1 : !firrtl.uint<1>, !firrtl.uint<1>
}

// CHECK-LABEL: @LTWithConstLHS
// CHECK-NEXT: %c42_ui = firrtl.constant
// CHECK-NEXT: %0 = firrtl.gt %a, %c42_ui
firrtl.module @LTWithConstLHS(in %a: !firrtl.uint, out %b: !firrtl.uint<1>) {
  %0 = firrtl.constant 42 : !firrtl.uint
  %1 = firrtl.lt %0, %a : (!firrtl.uint, !firrtl.uint) -> !firrtl.uint<1>
  firrtl.connect %b, %1 : !firrtl.uint<1>, !firrtl.uint<1>
}

// CHECK-LABEL: @GEQWithConstLHS
// CHECK-NEXT: %c42_ui = firrtl.constant
// CHECK-NEXT: %0 = firrtl.leq %a, %c42_ui
firrtl.module @GEQWithConstLHS(in %a: !firrtl.uint, out %b: !firrtl.uint<1>) {
  %0 = firrtl.constant 42 : !firrtl.uint
  %1 = firrtl.geq %0, %a : (!firrtl.uint, !firrtl.uint) -> !firrtl.uint<1>
  firrtl.connect %b, %1 : !firrtl.uint<1>, !firrtl.uint<1>
}

// CHECK-LABEL: @GTWithConstLHS
// CHECK-NEXT: %c42_ui = firrtl.constant
// CHECK-NEXT: %0 = firrtl.lt %a, %c42_ui
firrtl.module @GTWithConstLHS(in %a: !firrtl.uint, out %b: !firrtl.uint<1>) {
  %0 = firrtl.constant 42 : !firrtl.uint
  %1 = firrtl.gt %0, %a : (!firrtl.uint, !firrtl.uint) -> !firrtl.uint<1>
  firrtl.connect %b, %1 : !firrtl.uint<1>, !firrtl.uint<1>
}

// CHECK-LABEL: @CompareWithSelf
firrtl.module @CompareWithSelf(
  in %a: !firrtl.uint,
  out %y0: !firrtl.uint<1>,
  out %y1: !firrtl.uint<1>,
  out %y2: !firrtl.uint<1>,
  out %y3: !firrtl.uint<1>,
  out %y4: !firrtl.uint<1>,
  out %y5: !firrtl.uint<1>
) {
  // CHECK-NEXT: [[_:.+]] = firrtl.constant
  // CHECK-NEXT: [[_:.+]] = firrtl.constant

  %0 = firrtl.leq %a, %a : (!firrtl.uint, !firrtl.uint) -> !firrtl.uint<1>
  firrtl.connect %y0, %0 : !firrtl.uint<1>, !firrtl.uint<1>
  // CHECK-NEXT: firrtl.strictconnect %y0, %c1_ui1

  %1 = firrtl.lt %a, %a : (!firrtl.uint, !firrtl.uint) -> !firrtl.uint<1>
  firrtl.connect %y1, %1 : !firrtl.uint<1>, !firrtl.uint<1>
  // CHECK-NEXT: firrtl.strictconnect %y1, %c0_ui1

  %2 = firrtl.geq %a, %a : (!firrtl.uint, !firrtl.uint) -> !firrtl.uint<1>
  firrtl.connect %y2, %2 : !firrtl.uint<1>, !firrtl.uint<1>
  // CHECK-NEXT: firrtl.strictconnect %y2, %c1_ui1

  %3 = firrtl.gt %a, %a : (!firrtl.uint, !firrtl.uint) -> !firrtl.uint<1>
  firrtl.connect %y3, %3 : !firrtl.uint<1>, !firrtl.uint<1>
  // CHECK-NEXT: firrtl.strictconnect %y3, %c0_ui1

  %4 = firrtl.eq %a, %a : (!firrtl.uint, !firrtl.uint) -> !firrtl.uint<1>
  firrtl.connect %y4, %4 : !firrtl.uint<1>, !firrtl.uint<1>
  // CHECK-NEXT: firrtl.strictconnect %y4, %c1_ui1

  %5 = firrtl.neq %a, %a : (!firrtl.uint, !firrtl.uint) -> !firrtl.uint<1>
  firrtl.connect %y5, %5 : !firrtl.uint<1>, !firrtl.uint<1>
  // CHECK-NEXT: firrtl.strictconnect %y5, %c0_ui1
}

// CHECK-LABEL: @LEQOutsideBounds
firrtl.module @LEQOutsideBounds(
  in %a: !firrtl.uint<3>,
  in %b: !firrtl.sint<3>,
  out %y0: !firrtl.uint<1>,
  out %y1: !firrtl.uint<1>,
  out %y2: !firrtl.uint<1>,
  out %y3: !firrtl.uint<1>,
  out %y4: !firrtl.uint<1>,
  out %y5: !firrtl.uint<1>
) {
  // CHECK-NEXT: [[_:.+]] = firrtl.constant
  // CHECK-NEXT: [[_:.+]] = firrtl.constant
  %cm5_si = firrtl.constant -5 : !firrtl.sint
  %cm6_si = firrtl.constant -6 : !firrtl.sint
  %c3_si = firrtl.constant 3 : !firrtl.sint
  %c4_si = firrtl.constant 4 : !firrtl.sint
  %c7_ui = firrtl.constant 7 : !firrtl.uint
  %c8_ui = firrtl.constant 8 : !firrtl.uint

  // a <= 7 -> 1
  // a <= 8 -> 1
  %0 = firrtl.leq %a, %c7_ui : (!firrtl.uint<3>, !firrtl.uint) -> !firrtl.uint<1>
  %1 = firrtl.leq %a, %c8_ui : (!firrtl.uint<3>, !firrtl.uint) -> !firrtl.uint<1>
  firrtl.connect %y0, %0 : !firrtl.uint<1>, !firrtl.uint<1>
  firrtl.connect %y1, %1 : !firrtl.uint<1>, !firrtl.uint<1>
  // CHECK-NEXT: firrtl.strictconnect %y0, %c1_ui1
  // CHECK-NEXT: firrtl.strictconnect %y1, %c1_ui1

  // b <= 3 -> 1
  // b <= 4 -> 1
  %2 = firrtl.leq %b, %c3_si : (!firrtl.sint<3>, !firrtl.sint) -> !firrtl.uint<1>
  %3 = firrtl.leq %b, %c4_si : (!firrtl.sint<3>, !firrtl.sint) -> !firrtl.uint<1>
  firrtl.connect %y2, %2 : !firrtl.uint<1>, !firrtl.uint<1>
  firrtl.connect %y3, %3 : !firrtl.uint<1>, !firrtl.uint<1>
  // CHECK-NEXT: firrtl.strictconnect %y2, %c1_ui1
  // CHECK-NEXT: firrtl.strictconnect %y3, %c1_ui1

  // b <= -5 -> 0
  // b <= -6 -> 0
  %4 = firrtl.leq %b, %cm5_si : (!firrtl.sint<3>, !firrtl.sint) -> !firrtl.uint<1>
  %5 = firrtl.leq %b, %cm6_si : (!firrtl.sint<3>, !firrtl.sint) -> !firrtl.uint<1>
  firrtl.connect %y4, %4 : !firrtl.uint<1>, !firrtl.uint<1>
  firrtl.connect %y5, %5 : !firrtl.uint<1>, !firrtl.uint<1>
  // CHECK-NEXT: firrtl.strictconnect %y4, %c0_ui1
  // CHECK-NEXT: firrtl.strictconnect %y5, %c0_ui1
}

// CHECK-LABEL: @LTOutsideBounds
firrtl.module @LTOutsideBounds(
  in %a: !firrtl.uint<3>,
  in %b: !firrtl.sint<3>,
  out %y0: !firrtl.uint<1>,
  out %y1: !firrtl.uint<1>,
  out %y2: !firrtl.uint<1>,
  out %y3: !firrtl.uint<1>,
  out %y4: !firrtl.uint<1>,
  out %y5: !firrtl.uint<1>
) {
  // CHECK-NEXT: [[_:.+]] = firrtl.constant
  // CHECK-NEXT: [[_:.+]] = firrtl.constant
  %cm4_si = firrtl.constant -4 : !firrtl.sint
  %cm5_si = firrtl.constant -5 : !firrtl.sint
  %c4_si = firrtl.constant 4 : !firrtl.sint
  %c5_si = firrtl.constant 5 : !firrtl.sint
  %c8_ui = firrtl.constant 8 : !firrtl.uint
  %c9_ui = firrtl.constant 9 : !firrtl.uint

  // a < 8 -> 1
  // a < 9 -> 1
  %0 = firrtl.lt %a, %c8_ui : (!firrtl.uint<3>, !firrtl.uint) -> !firrtl.uint<1>
  %1 = firrtl.lt %a, %c9_ui : (!firrtl.uint<3>, !firrtl.uint) -> !firrtl.uint<1>
  firrtl.connect %y0, %0 : !firrtl.uint<1>, !firrtl.uint<1>
  firrtl.connect %y1, %1 : !firrtl.uint<1>, !firrtl.uint<1>
  // CHECK-NEXT: firrtl.strictconnect %y0, %c1_ui1
  // CHECK-NEXT: firrtl.strictconnect %y1, %c1_ui1

  // b < 4 -> 1
  // b < 5 -> 1
  %2 = firrtl.lt %b, %c4_si : (!firrtl.sint<3>, !firrtl.sint) -> !firrtl.uint<1>
  %3 = firrtl.lt %b, %c5_si : (!firrtl.sint<3>, !firrtl.sint) -> !firrtl.uint<1>
  firrtl.connect %y2, %2 : !firrtl.uint<1>, !firrtl.uint<1>
  firrtl.connect %y3, %3 : !firrtl.uint<1>, !firrtl.uint<1>
  // CHECK-NEXT: firrtl.strictconnect %y2, %c1_ui1
  // CHECK-NEXT: firrtl.strictconnect %y3, %c1_ui1

  // b < -4 -> 0
  // b < -5 -> 0
  %4 = firrtl.lt %b, %cm4_si : (!firrtl.sint<3>, !firrtl.sint) -> !firrtl.uint<1>
  %5 = firrtl.lt %b, %cm5_si : (!firrtl.sint<3>, !firrtl.sint) -> !firrtl.uint<1>
  firrtl.connect %y4, %4 : !firrtl.uint<1>, !firrtl.uint<1>
  firrtl.connect %y5, %5 : !firrtl.uint<1>, !firrtl.uint<1>
  // CHECK-NEXT: firrtl.strictconnect %y4, %c0_ui1
  // CHECK-NEXT: firrtl.strictconnect %y5, %c0_ui1
}

// CHECK-LABEL: @GEQOutsideBounds
firrtl.module @GEQOutsideBounds(
  in %a: !firrtl.uint<3>,
  in %b: !firrtl.sint<3>,
  out %y0: !firrtl.uint<1>,
  out %y1: !firrtl.uint<1>,
  out %y2: !firrtl.uint<1>,
  out %y3: !firrtl.uint<1>,
  out %y4: !firrtl.uint<1>,
  out %y5: !firrtl.uint<1>
) {
  // CHECK-NEXT: [[_:.+]] = firrtl.constant
  // CHECK-NEXT: [[_:.+]] = firrtl.constant
  %cm4_si = firrtl.constant -4 : !firrtl.sint
  %cm5_si = firrtl.constant -5 : !firrtl.sint
  %c4_si = firrtl.constant 4 : !firrtl.sint
  %c5_si = firrtl.constant 5 : !firrtl.sint
  %c8_ui = firrtl.constant 8 : !firrtl.uint
  %c9_ui = firrtl.constant 9 : !firrtl.uint

  // a >= 8 -> 0
  // a >= 9 -> 0
  %0 = firrtl.geq %a, %c8_ui : (!firrtl.uint<3>, !firrtl.uint) -> !firrtl.uint<1>
  %1 = firrtl.geq %a, %c9_ui : (!firrtl.uint<3>, !firrtl.uint) -> !firrtl.uint<1>
  firrtl.connect %y0, %0 : !firrtl.uint<1>, !firrtl.uint<1>
  firrtl.connect %y1, %1 : !firrtl.uint<1>, !firrtl.uint<1>
  // CHECK-NEXT: firrtl.strictconnect %y0, %c0_ui1
  // CHECK-NEXT: firrtl.strictconnect %y1, %c0_ui1

  // b >= 4 -> 0
  // b >= 5 -> 0
  %2 = firrtl.geq %b, %c4_si : (!firrtl.sint<3>, !firrtl.sint) -> !firrtl.uint<1>
  %3 = firrtl.geq %b, %c5_si : (!firrtl.sint<3>, !firrtl.sint) -> !firrtl.uint<1>
  firrtl.connect %y2, %2 : !firrtl.uint<1>, !firrtl.uint<1>
  firrtl.connect %y3, %3 : !firrtl.uint<1>, !firrtl.uint<1>
  // CHECK-NEXT: firrtl.strictconnect %y2, %c0_ui1
  // CHECK-NEXT: firrtl.strictconnect %y3, %c0_ui1

  // b >= -4 -> 1
  // b >= -5 -> 1
  %4 = firrtl.geq %b, %cm4_si : (!firrtl.sint<3>, !firrtl.sint) -> !firrtl.uint<1>
  %5 = firrtl.geq %b, %cm5_si : (!firrtl.sint<3>, !firrtl.sint) -> !firrtl.uint<1>
  firrtl.connect %y4, %4 : !firrtl.uint<1>, !firrtl.uint<1>
  firrtl.connect %y5, %5 : !firrtl.uint<1>, !firrtl.uint<1>
  // CHECK-NEXT: firrtl.strictconnect %y4, %c1_ui1
  // CHECK-NEXT: firrtl.strictconnect %y5, %c1_ui1
}

// CHECK-LABEL: @GTOutsideBounds
firrtl.module @GTOutsideBounds(
  in %a: !firrtl.uint<3>,
  in %b: !firrtl.sint<3>,
  out %y0: !firrtl.uint<1>,
  out %y1: !firrtl.uint<1>,
  out %y2: !firrtl.uint<1>,
  out %y3: !firrtl.uint<1>,
  out %y4: !firrtl.uint<1>,
  out %y5: !firrtl.uint<1>
) {
  // CHECK-NEXT: [[_:.+]] = firrtl.constant
  // CHECK-NEXT: [[_:.+]] = firrtl.constant
  %cm5_si = firrtl.constant -5 : !firrtl.sint
  %cm6_si = firrtl.constant -6 : !firrtl.sint
  %c3_si = firrtl.constant 3 : !firrtl.sint
  %c4_si = firrtl.constant 4 : !firrtl.sint
  %c7_ui = firrtl.constant 7 : !firrtl.uint
  %c8_ui = firrtl.constant 8 : !firrtl.uint

  // a > 7 -> 0
  // a > 8 -> 0
  %0 = firrtl.gt %a, %c7_ui : (!firrtl.uint<3>, !firrtl.uint) -> !firrtl.uint<1>
  %1 = firrtl.gt %a, %c8_ui : (!firrtl.uint<3>, !firrtl.uint) -> !firrtl.uint<1>
  firrtl.connect %y0, %0 : !firrtl.uint<1>, !firrtl.uint<1>
  firrtl.connect %y1, %1 : !firrtl.uint<1>, !firrtl.uint<1>
  // CHECK-NEXT: firrtl.strictconnect %y0, %c0_ui1
  // CHECK-NEXT: firrtl.strictconnect %y1, %c0_ui1

  // b > 3 -> 0
  // b > 4 -> 0
  %2 = firrtl.gt %b, %c3_si : (!firrtl.sint<3>, !firrtl.sint) -> !firrtl.uint<1>
  %3 = firrtl.gt %b, %c4_si : (!firrtl.sint<3>, !firrtl.sint) -> !firrtl.uint<1>
  firrtl.connect %y2, %2 : !firrtl.uint<1>, !firrtl.uint<1>
  firrtl.connect %y3, %3 : !firrtl.uint<1>, !firrtl.uint<1>
  // CHECK-NEXT: firrtl.strictconnect %y2, %c0_ui1
  // CHECK-NEXT: firrtl.strictconnect %y3, %c0_ui1

  // b > -5 -> 1
  // b > -6 -> 1
  %4 = firrtl.gt %b, %cm5_si : (!firrtl.sint<3>, !firrtl.sint) -> !firrtl.uint<1>
  %5 = firrtl.gt %b, %cm6_si : (!firrtl.sint<3>, !firrtl.sint) -> !firrtl.uint<1>
  firrtl.connect %y4, %4 : !firrtl.uint<1>, !firrtl.uint<1>
  firrtl.connect %y5, %5 : !firrtl.uint<1>, !firrtl.uint<1>
  // CHECK-NEXT: firrtl.strictconnect %y4, %c1_ui1
  // CHECK-NEXT: firrtl.strictconnect %y5, %c1_ui1
}

// CHECK-LABEL: @ComparisonOfDifferentWidths
firrtl.module @ComparisonOfDifferentWidths(
  out %y0: !firrtl.uint<1>,
  out %y1: !firrtl.uint<1>,
  out %y2: !firrtl.uint<1>,
  out %y3: !firrtl.uint<1>,
  out %y4: !firrtl.uint<1>,
  out %y5: !firrtl.uint<1>,
  out %y6: !firrtl.uint<1>,
  out %y7: !firrtl.uint<1>,
  out %y8: !firrtl.uint<1>,
  out %y9: !firrtl.uint<1>,
  out %y10: !firrtl.uint<1>,
  out %y11: !firrtl.uint<1>
) {
  // CHECK-NEXT: [[_:.+]] = firrtl.constant
  // CHECK-NEXT: [[_:.+]] = firrtl.constant
  %c3_si3 = firrtl.constant 3 : !firrtl.sint<3>
  %c4_si4 = firrtl.constant 4 : !firrtl.sint<4>
  %c3_ui2 = firrtl.constant 3 : !firrtl.uint<2>
  %c4_ui3 = firrtl.constant 4 : !firrtl.uint<3>

  %0 = firrtl.leq %c3_ui2, %c4_ui3 : (!firrtl.uint<2>, !firrtl.uint<3>) -> !firrtl.uint<1>
  %1 = firrtl.leq %c3_si3, %c4_si4 : (!firrtl.sint<3>, !firrtl.sint<4>) -> !firrtl.uint<1>
  %2 = firrtl.lt %c3_ui2, %c4_ui3 : (!firrtl.uint<2>, !firrtl.uint<3>) -> !firrtl.uint<1>
  %3 = firrtl.lt %c3_si3, %c4_si4 : (!firrtl.sint<3>, !firrtl.sint<4>) -> !firrtl.uint<1>
  %4 = firrtl.geq %c3_ui2, %c4_ui3 : (!firrtl.uint<2>, !firrtl.uint<3>) -> !firrtl.uint<1>
  %5 = firrtl.geq %c3_si3, %c4_si4 : (!firrtl.sint<3>, !firrtl.sint<4>) -> !firrtl.uint<1>
  %6 = firrtl.gt %c3_ui2, %c4_ui3 : (!firrtl.uint<2>, !firrtl.uint<3>) -> !firrtl.uint<1>
  %7 = firrtl.gt %c3_si3, %c4_si4 : (!firrtl.sint<3>, !firrtl.sint<4>) -> !firrtl.uint<1>
  %8 = firrtl.eq %c3_ui2, %c4_ui3 : (!firrtl.uint<2>, !firrtl.uint<3>) -> !firrtl.uint<1>
  %9 = firrtl.eq %c3_si3, %c4_si4 : (!firrtl.sint<3>, !firrtl.sint<4>) -> !firrtl.uint<1>
  %10 = firrtl.neq %c3_ui2, %c4_ui3 : (!firrtl.uint<2>, !firrtl.uint<3>) -> !firrtl.uint<1>
  %11 = firrtl.neq %c3_si3, %c4_si4 : (!firrtl.sint<3>, !firrtl.sint<4>) -> !firrtl.uint<1>

  firrtl.connect %y0, %0 : !firrtl.uint<1>, !firrtl.uint<1>
  firrtl.connect %y1, %1 : !firrtl.uint<1>, !firrtl.uint<1>
  firrtl.connect %y2, %2 : !firrtl.uint<1>, !firrtl.uint<1>
  firrtl.connect %y3, %3 : !firrtl.uint<1>, !firrtl.uint<1>
  firrtl.connect %y4, %4 : !firrtl.uint<1>, !firrtl.uint<1>
  firrtl.connect %y5, %5 : !firrtl.uint<1>, !firrtl.uint<1>
  firrtl.connect %y6, %6 : !firrtl.uint<1>, !firrtl.uint<1>
  firrtl.connect %y7, %7 : !firrtl.uint<1>, !firrtl.uint<1>
  firrtl.connect %y8, %8 : !firrtl.uint<1>, !firrtl.uint<1>
  firrtl.connect %y9, %9 : !firrtl.uint<1>, !firrtl.uint<1>
  firrtl.connect %y10, %10 : !firrtl.uint<1>, !firrtl.uint<1>
  firrtl.connect %y11, %11 : !firrtl.uint<1>, !firrtl.uint<1>
  // CHECK-NEXT: firrtl.strictconnect %y0, %c1_ui1
  // CHECK-NEXT: firrtl.strictconnect %y1, %c1_ui1
  // CHECK-NEXT: firrtl.strictconnect %y2, %c1_ui1
  // CHECK-NEXT: firrtl.strictconnect %y3, %c1_ui1
  // CHECK-NEXT: firrtl.strictconnect %y4, %c0_ui1
  // CHECK-NEXT: firrtl.strictconnect %y5, %c0_ui1
  // CHECK-NEXT: firrtl.strictconnect %y6, %c0_ui1
  // CHECK-NEXT: firrtl.strictconnect %y7, %c0_ui1
  // CHECK-NEXT: firrtl.strictconnect %y8, %c0_ui1
  // CHECK-NEXT: firrtl.strictconnect %y9, %c0_ui1
  // CHECK-NEXT: firrtl.strictconnect %y10, %c1_ui1
  // CHECK-NEXT: firrtl.strictconnect %y11, %c1_ui1
}

// CHECK-LABEL: @ComparisonOfUnsizedAndSized
firrtl.module @ComparisonOfUnsizedAndSized(
  out %y0: !firrtl.uint<1>,
  out %y1: !firrtl.uint<1>,
  out %y2: !firrtl.uint<1>,
  out %y3: !firrtl.uint<1>,
  out %y4: !firrtl.uint<1>,
  out %y5: !firrtl.uint<1>,
  out %y6: !firrtl.uint<1>,
  out %y7: !firrtl.uint<1>,
  out %y8: !firrtl.uint<1>,
  out %y9: !firrtl.uint<1>,
  out %y10: !firrtl.uint<1>,
  out %y11: !firrtl.uint<1>
) {
  // CHECK-NEXT: [[_:.+]] = firrtl.constant
  // CHECK-NEXT: [[_:.+]] = firrtl.constant
  %c3_si = firrtl.constant 3 : !firrtl.sint
  %c4_si4 = firrtl.constant 4 : !firrtl.sint<4>
  %c3_ui = firrtl.constant 3 : !firrtl.uint
  %c4_ui3 = firrtl.constant 4 : !firrtl.uint<3>

  %0 = firrtl.leq %c3_ui, %c4_ui3 : (!firrtl.uint, !firrtl.uint<3>) -> !firrtl.uint<1>
  %1 = firrtl.leq %c3_si, %c4_si4 : (!firrtl.sint, !firrtl.sint<4>) -> !firrtl.uint<1>
  %2 = firrtl.lt %c3_ui, %c4_ui3 : (!firrtl.uint, !firrtl.uint<3>) -> !firrtl.uint<1>
  %3 = firrtl.lt %c3_si, %c4_si4 : (!firrtl.sint, !firrtl.sint<4>) -> !firrtl.uint<1>
  %4 = firrtl.geq %c3_ui, %c4_ui3 : (!firrtl.uint, !firrtl.uint<3>) -> !firrtl.uint<1>
  %5 = firrtl.geq %c3_si, %c4_si4 : (!firrtl.sint, !firrtl.sint<4>) -> !firrtl.uint<1>
  %6 = firrtl.gt %c3_ui, %c4_ui3 : (!firrtl.uint, !firrtl.uint<3>) -> !firrtl.uint<1>
  %7 = firrtl.gt %c3_si, %c4_si4 : (!firrtl.sint, !firrtl.sint<4>) -> !firrtl.uint<1>
  %8 = firrtl.eq %c3_ui, %c4_ui3 : (!firrtl.uint, !firrtl.uint<3>) -> !firrtl.uint<1>
  %9 = firrtl.eq %c3_si, %c4_si4 : (!firrtl.sint, !firrtl.sint<4>) -> !firrtl.uint<1>
  %10 = firrtl.neq %c3_ui, %c4_ui3 : (!firrtl.uint, !firrtl.uint<3>) -> !firrtl.uint<1>
  %11 = firrtl.neq %c3_si, %c4_si4 : (!firrtl.sint, !firrtl.sint<4>) -> !firrtl.uint<1>

  firrtl.connect %y0, %0 : !firrtl.uint<1>, !firrtl.uint<1>
  firrtl.connect %y1, %1 : !firrtl.uint<1>, !firrtl.uint<1>
  firrtl.connect %y2, %2 : !firrtl.uint<1>, !firrtl.uint<1>
  firrtl.connect %y3, %3 : !firrtl.uint<1>, !firrtl.uint<1>
  firrtl.connect %y4, %4 : !firrtl.uint<1>, !firrtl.uint<1>
  firrtl.connect %y5, %5 : !firrtl.uint<1>, !firrtl.uint<1>
  firrtl.connect %y6, %6 : !firrtl.uint<1>, !firrtl.uint<1>
  firrtl.connect %y7, %7 : !firrtl.uint<1>, !firrtl.uint<1>
  firrtl.connect %y8, %8 : !firrtl.uint<1>, !firrtl.uint<1>
  firrtl.connect %y9, %9 : !firrtl.uint<1>, !firrtl.uint<1>
  firrtl.connect %y10, %10 : !firrtl.uint<1>, !firrtl.uint<1>
  firrtl.connect %y11, %11 : !firrtl.uint<1>, !firrtl.uint<1>
  // CHECK-NEXT: firrtl.strictconnect %y0, %c1_ui1
  // CHECK-NEXT: firrtl.strictconnect %y1, %c1_ui1
  // CHECK-NEXT: firrtl.strictconnect %y2, %c1_ui1
  // CHECK-NEXT: firrtl.strictconnect %y3, %c1_ui1
  // CHECK-NEXT: firrtl.strictconnect %y4, %c0_ui1
  // CHECK-NEXT: firrtl.strictconnect %y5, %c0_ui1
  // CHECK-NEXT: firrtl.strictconnect %y6, %c0_ui1
  // CHECK-NEXT: firrtl.strictconnect %y7, %c0_ui1
  // CHECK-NEXT: firrtl.strictconnect %y8, %c0_ui1
  // CHECK-NEXT: firrtl.strictconnect %y9, %c0_ui1
  // CHECK-NEXT: firrtl.strictconnect %y10, %c1_ui1
  // CHECK-NEXT: firrtl.strictconnect %y11, %c1_ui1
}

// CHECK-LABEL: @ComparisonOfUnsized
firrtl.module @ComparisonOfUnsized(
  out %y0: !firrtl.uint<1>,
  out %y1: !firrtl.uint<1>,
  out %y2: !firrtl.uint<1>,
  out %y3: !firrtl.uint<1>,
  out %y4: !firrtl.uint<1>,
  out %y5: !firrtl.uint<1>,
  out %y6: !firrtl.uint<1>,
  out %y7: !firrtl.uint<1>,
  out %y8: !firrtl.uint<1>,
  out %y9: !firrtl.uint<1>,
  out %y10: !firrtl.uint<1>,
  out %y11: !firrtl.uint<1>
) {
  // CHECK-NEXT: [[_:.+]] = firrtl.constant
  // CHECK-NEXT: [[_:.+]] = firrtl.constant
  %c0_si = firrtl.constant 0 : !firrtl.sint
  %c4_si = firrtl.constant 4 : !firrtl.sint
  %c0_ui = firrtl.constant 0 : !firrtl.uint
  %c4_ui = firrtl.constant 4 : !firrtl.uint

  %0 = firrtl.leq %c0_ui, %c4_ui : (!firrtl.uint, !firrtl.uint) -> !firrtl.uint<1>
  %1 = firrtl.leq %c0_si, %c4_si : (!firrtl.sint, !firrtl.sint) -> !firrtl.uint<1>
  %2 = firrtl.lt %c0_ui, %c4_ui : (!firrtl.uint, !firrtl.uint) -> !firrtl.uint<1>
  %3 = firrtl.lt %c0_si, %c4_si : (!firrtl.sint, !firrtl.sint) -> !firrtl.uint<1>
  %4 = firrtl.geq %c0_ui, %c4_ui : (!firrtl.uint, !firrtl.uint) -> !firrtl.uint<1>
  %5 = firrtl.geq %c0_si, %c4_si : (!firrtl.sint, !firrtl.sint) -> !firrtl.uint<1>
  %6 = firrtl.gt %c0_ui, %c4_ui : (!firrtl.uint, !firrtl.uint) -> !firrtl.uint<1>
  %7 = firrtl.gt %c0_si, %c4_si : (!firrtl.sint, !firrtl.sint) -> !firrtl.uint<1>
  %8 = firrtl.eq %c0_ui, %c4_ui : (!firrtl.uint, !firrtl.uint) -> !firrtl.uint<1>
  %9 = firrtl.eq %c0_si, %c4_si : (!firrtl.sint, !firrtl.sint) -> !firrtl.uint<1>
  %10 = firrtl.neq %c0_ui, %c4_ui : (!firrtl.uint, !firrtl.uint) -> !firrtl.uint<1>
  %11 = firrtl.neq %c0_si, %c4_si : (!firrtl.sint, !firrtl.sint) -> !firrtl.uint<1>

  firrtl.connect %y0, %0 : !firrtl.uint<1>, !firrtl.uint<1>
  firrtl.connect %y1, %1 : !firrtl.uint<1>, !firrtl.uint<1>
  firrtl.connect %y2, %2 : !firrtl.uint<1>, !firrtl.uint<1>
  firrtl.connect %y3, %3 : !firrtl.uint<1>, !firrtl.uint<1>
  firrtl.connect %y4, %4 : !firrtl.uint<1>, !firrtl.uint<1>
  firrtl.connect %y5, %5 : !firrtl.uint<1>, !firrtl.uint<1>
  firrtl.connect %y6, %6 : !firrtl.uint<1>, !firrtl.uint<1>
  firrtl.connect %y7, %7 : !firrtl.uint<1>, !firrtl.uint<1>
  firrtl.connect %y8, %8 : !firrtl.uint<1>, !firrtl.uint<1>
  firrtl.connect %y9, %9 : !firrtl.uint<1>, !firrtl.uint<1>
  firrtl.connect %y10, %10 : !firrtl.uint<1>, !firrtl.uint<1>
  firrtl.connect %y11, %11 : !firrtl.uint<1>, !firrtl.uint<1>
  // CHECK-NEXT: firrtl.strictconnect %y0, %c1_ui1
  // CHECK-NEXT: firrtl.strictconnect %y1, %c1_ui1
  // CHECK-NEXT: firrtl.strictconnect %y2, %c1_ui1
  // CHECK-NEXT: firrtl.strictconnect %y3, %c1_ui1
  // CHECK-NEXT: firrtl.strictconnect %y4, %c0_ui1
  // CHECK-NEXT: firrtl.strictconnect %y5, %c0_ui1
  // CHECK-NEXT: firrtl.strictconnect %y6, %c0_ui1
  // CHECK-NEXT: firrtl.strictconnect %y7, %c0_ui1
  // CHECK-NEXT: firrtl.strictconnect %y8, %c0_ui1
  // CHECK-NEXT: firrtl.strictconnect %y9, %c0_ui1
  // CHECK-NEXT: firrtl.strictconnect %y10, %c1_ui1
  // CHECK-NEXT: firrtl.strictconnect %y11, %c1_ui1
}

// CHECK-LABEL: @ComparisonOfZeroAndNonzeroWidths
firrtl.module @ComparisonOfZeroAndNonzeroWidths(
  in %xu: !firrtl.uint<0>,
  in %xs: !firrtl.sint<0>,
  out %y0: !firrtl.uint<1>,
  out %y1: !firrtl.uint<1>,
  out %y2: !firrtl.uint<1>,
  out %y3: !firrtl.uint<1>,
  out %y4: !firrtl.uint<1>,
  out %y5: !firrtl.uint<1>,
  out %y6: !firrtl.uint<1>,
  out %y7: !firrtl.uint<1>,
  out %y8: !firrtl.uint<1>,
  out %y9: !firrtl.uint<1>,
  out %y10: !firrtl.uint<1>,
  out %y11: !firrtl.uint<1>,
  out %y12: !firrtl.uint<1>,
  out %y13: !firrtl.uint<1>,
  out %y14: !firrtl.uint<1>,
  out %y15: !firrtl.uint<1>,
  out %y16: !firrtl.uint<1>,
  out %y17: !firrtl.uint<1>,
  out %y18: !firrtl.uint<1>,
  out %y19: !firrtl.uint<1>,
  out %y20: !firrtl.uint<1>,
  out %y21: !firrtl.uint<1>,
  out %y22: !firrtl.uint<1>,
  out %y23: !firrtl.uint<1>
) {
  %c0_si4 = firrtl.constant 0 : !firrtl.sint<4>
  %c0_ui4 = firrtl.constant 0 : !firrtl.uint<4>
  %c4_si4 = firrtl.constant 4 : !firrtl.sint<4>
  %c4_ui4 = firrtl.constant 4 : !firrtl.uint<4>

  %0 = firrtl.leq %xu, %c0_ui4 : (!firrtl.uint<0>, !firrtl.uint<4>) -> !firrtl.uint<1>
  %1 = firrtl.leq %xu, %c4_ui4 : (!firrtl.uint<0>, !firrtl.uint<4>) -> !firrtl.uint<1>
  %2 = firrtl.leq %xs, %c0_si4 : (!firrtl.sint<0>, !firrtl.sint<4>) -> !firrtl.uint<1>
  %3 = firrtl.leq %xs, %c4_si4 : (!firrtl.sint<0>, !firrtl.sint<4>) -> !firrtl.uint<1>
  %4 = firrtl.lt %xu, %c0_ui4 : (!firrtl.uint<0>, !firrtl.uint<4>) -> !firrtl.uint<1>
  %5 = firrtl.lt %xu, %c4_ui4 : (!firrtl.uint<0>, !firrtl.uint<4>) -> !firrtl.uint<1>
  %6 = firrtl.lt %xs, %c0_si4 : (!firrtl.sint<0>, !firrtl.sint<4>) -> !firrtl.uint<1>
  %7 = firrtl.lt %xs, %c4_si4 : (!firrtl.sint<0>, !firrtl.sint<4>) -> !firrtl.uint<1>
  %8 = firrtl.geq %xu, %c0_ui4 : (!firrtl.uint<0>, !firrtl.uint<4>) -> !firrtl.uint<1>
  %9 = firrtl.geq %xu, %c4_ui4 : (!firrtl.uint<0>, !firrtl.uint<4>) -> !firrtl.uint<1>
  %10 = firrtl.geq %xs, %c0_si4 : (!firrtl.sint<0>, !firrtl.sint<4>) -> !firrtl.uint<1>
  %11 = firrtl.geq %xs, %c4_si4 : (!firrtl.sint<0>, !firrtl.sint<4>) -> !firrtl.uint<1>
  %12 = firrtl.gt %xu, %c0_ui4 : (!firrtl.uint<0>, !firrtl.uint<4>) -> !firrtl.uint<1>
  %13 = firrtl.gt %xu, %c4_ui4 : (!firrtl.uint<0>, !firrtl.uint<4>) -> !firrtl.uint<1>
  %14 = firrtl.gt %xs, %c0_si4 : (!firrtl.sint<0>, !firrtl.sint<4>) -> !firrtl.uint<1>
  %15 = firrtl.gt %xs, %c4_si4 : (!firrtl.sint<0>, !firrtl.sint<4>) -> !firrtl.uint<1>
  %16 = firrtl.eq %xu, %c0_ui4 : (!firrtl.uint<0>, !firrtl.uint<4>) -> !firrtl.uint<1>
  %17 = firrtl.eq %xu, %c4_ui4 : (!firrtl.uint<0>, !firrtl.uint<4>) -> !firrtl.uint<1>
  %18 = firrtl.eq %xs, %c0_si4 : (!firrtl.sint<0>, !firrtl.sint<4>) -> !firrtl.uint<1>
  %19 = firrtl.eq %xs, %c4_si4 : (!firrtl.sint<0>, !firrtl.sint<4>) -> !firrtl.uint<1>
  %20 = firrtl.neq %xu, %c0_ui4 : (!firrtl.uint<0>, !firrtl.uint<4>) -> !firrtl.uint<1>
  %21 = firrtl.neq %xu, %c4_ui4 : (!firrtl.uint<0>, !firrtl.uint<4>) -> !firrtl.uint<1>
  %22 = firrtl.neq %xs, %c0_si4 : (!firrtl.sint<0>, !firrtl.sint<4>) -> !firrtl.uint<1>
  %23 = firrtl.neq %xs, %c4_si4 : (!firrtl.sint<0>, !firrtl.sint<4>) -> !firrtl.uint<1>

  firrtl.connect %y0, %0 : !firrtl.uint<1>, !firrtl.uint<1>
  firrtl.connect %y1, %1 : !firrtl.uint<1>, !firrtl.uint<1>
  firrtl.connect %y2, %2 : !firrtl.uint<1>, !firrtl.uint<1>
  firrtl.connect %y3, %3 : !firrtl.uint<1>, !firrtl.uint<1>
  firrtl.connect %y4, %4 : !firrtl.uint<1>, !firrtl.uint<1>
  firrtl.connect %y5, %5 : !firrtl.uint<1>, !firrtl.uint<1>
  firrtl.connect %y6, %6 : !firrtl.uint<1>, !firrtl.uint<1>
  firrtl.connect %y7, %7 : !firrtl.uint<1>, !firrtl.uint<1>
  firrtl.connect %y8, %8 : !firrtl.uint<1>, !firrtl.uint<1>
  firrtl.connect %y9, %9 : !firrtl.uint<1>, !firrtl.uint<1>
  firrtl.connect %y10, %10 : !firrtl.uint<1>, !firrtl.uint<1>
  firrtl.connect %y11, %11 : !firrtl.uint<1>, !firrtl.uint<1>
  firrtl.connect %y12, %12 : !firrtl.uint<1>, !firrtl.uint<1>
  firrtl.connect %y13, %13 : !firrtl.uint<1>, !firrtl.uint<1>
  firrtl.connect %y14, %14 : !firrtl.uint<1>, !firrtl.uint<1>
  firrtl.connect %y15, %15 : !firrtl.uint<1>, !firrtl.uint<1>
  firrtl.connect %y16, %16 : !firrtl.uint<1>, !firrtl.uint<1>
  firrtl.connect %y17, %17 : !firrtl.uint<1>, !firrtl.uint<1>
  firrtl.connect %y18, %18 : !firrtl.uint<1>, !firrtl.uint<1>
  firrtl.connect %y19, %19 : !firrtl.uint<1>, !firrtl.uint<1>
  firrtl.connect %y20, %20 : !firrtl.uint<1>, !firrtl.uint<1>
  firrtl.connect %y21, %21 : !firrtl.uint<1>, !firrtl.uint<1>
  firrtl.connect %y22, %22 : !firrtl.uint<1>, !firrtl.uint<1>
  firrtl.connect %y23, %23 : !firrtl.uint<1>, !firrtl.uint<1>
  // CHECK: firrtl.strictconnect %y0, %c1_ui1
  // CHECK: firrtl.strictconnect %y1, %c1_ui1
  // CHECK: firrtl.strictconnect %y2, %c1_ui1
  // CHECK: firrtl.strictconnect %y3, %c1_ui1
  // CHECK: firrtl.strictconnect %y4, %c0_ui1
  // CHECK: firrtl.strictconnect %y5, %c1_ui1
  // CHECK: firrtl.strictconnect %y6, %c0_ui1
  // CHECK: firrtl.strictconnect %y7, %c1_ui1
  // CHECK: firrtl.strictconnect %y8, %c1_ui1
  // CHECK: firrtl.strictconnect %y9, %c0_ui1
  // CHECK: firrtl.strictconnect %y10, %c1_ui1
  // CHECK: firrtl.strictconnect %y11, %c0_ui1
  // CHECK: firrtl.strictconnect %y12, %c0_ui1
  // CHECK: firrtl.strictconnect %y13, %c0_ui1
  // CHECK: firrtl.strictconnect %y14, %c0_ui1
  // CHECK: firrtl.strictconnect %y15, %c0_ui1
  // CHECK: firrtl.strictconnect %y16, %c1_ui1
  // CHECK: firrtl.strictconnect %y17, %c0_ui1
  // CHECK: firrtl.strictconnect %y18, %c1_ui1
  // CHECK: firrtl.strictconnect %y19, %c0_ui1
  // CHECK: firrtl.strictconnect %y20, %c0_ui1
  // CHECK: firrtl.strictconnect %y21, %c1_ui1
  // CHECK: firrtl.strictconnect %y22, %c0_ui1
  // CHECK: firrtl.strictconnect %y23, %c1_ui1
}

// CHECK-LABEL: @ComparisonOfZeroWidths
firrtl.module @ComparisonOfZeroWidths(
  in %xu0: !firrtl.uint<0>,
  in %xu1: !firrtl.uint<0>,
  in %xs0: !firrtl.sint<0>,
  in %xs1: !firrtl.sint<0>,
  out %y0: !firrtl.uint<1>,
  out %y1: !firrtl.uint<1>,
  out %y2: !firrtl.uint<1>,
  out %y3: !firrtl.uint<1>,
  out %y4: !firrtl.uint<1>,
  out %y5: !firrtl.uint<1>,
  out %y6: !firrtl.uint<1>,
  out %y7: !firrtl.uint<1>,
  out %y8: !firrtl.uint<1>,
  out %y9: !firrtl.uint<1>,
  out %y10: !firrtl.uint<1>,
  out %y11: !firrtl.uint<1>,
  out %y12: !firrtl.uint<1>,
  out %y13: !firrtl.uint<1>,
  out %y14: !firrtl.uint<1>,
  out %y15: !firrtl.uint<1>,
  out %y16: !firrtl.uint<1>,
  out %y17: !firrtl.uint<1>,
  out %y18: !firrtl.uint<1>,
  out %y19: !firrtl.uint<1>,
  out %y20: !firrtl.uint<1>,
  out %y21: !firrtl.uint<1>,
  out %y22: !firrtl.uint<1>,
  out %y23: !firrtl.uint<1>
) {
  %0 = firrtl.leq %xu0, %xu1 : (!firrtl.uint<0>, !firrtl.uint<0>) -> !firrtl.uint<1>
  %1 = firrtl.leq %xs0, %xs1 : (!firrtl.sint<0>, !firrtl.sint<0>) -> !firrtl.uint<1>
  %2 = firrtl.lt %xu0, %xu1 : (!firrtl.uint<0>, !firrtl.uint<0>) -> !firrtl.uint<1>
  %3 = firrtl.lt %xs0, %xs1 : (!firrtl.sint<0>, !firrtl.sint<0>) -> !firrtl.uint<1>
  %4 = firrtl.geq %xu0, %xu1 : (!firrtl.uint<0>, !firrtl.uint<0>) -> !firrtl.uint<1>
  %5 = firrtl.geq %xs0, %xs1 : (!firrtl.sint<0>, !firrtl.sint<0>) -> !firrtl.uint<1>
  %6 = firrtl.gt %xu0, %xu1 : (!firrtl.uint<0>, !firrtl.uint<0>) -> !firrtl.uint<1>
  %7 = firrtl.gt %xs0, %xs1 : (!firrtl.sint<0>, !firrtl.sint<0>) -> !firrtl.uint<1>
  %8 = firrtl.eq %xu0, %xu1 : (!firrtl.uint<0>, !firrtl.uint<0>) -> !firrtl.uint<1>
  %9 = firrtl.eq %xs0, %xs1 : (!firrtl.sint<0>, !firrtl.sint<0>) -> !firrtl.uint<1>
  %10 = firrtl.neq %xu0, %xu1 : (!firrtl.uint<0>, !firrtl.uint<0>) -> !firrtl.uint<1>
  %11 = firrtl.neq %xs0, %xs1 : (!firrtl.sint<0>, !firrtl.sint<0>) -> !firrtl.uint<1>

  firrtl.connect %y0, %0 : !firrtl.uint<1>, !firrtl.uint<1>
  firrtl.connect %y1, %1 : !firrtl.uint<1>, !firrtl.uint<1>
  firrtl.connect %y2, %2 : !firrtl.uint<1>, !firrtl.uint<1>
  firrtl.connect %y3, %3 : !firrtl.uint<1>, !firrtl.uint<1>
  firrtl.connect %y4, %4 : !firrtl.uint<1>, !firrtl.uint<1>
  firrtl.connect %y5, %5 : !firrtl.uint<1>, !firrtl.uint<1>
  firrtl.connect %y6, %6 : !firrtl.uint<1>, !firrtl.uint<1>
  firrtl.connect %y7, %7 : !firrtl.uint<1>, !firrtl.uint<1>
  firrtl.connect %y8, %8 : !firrtl.uint<1>, !firrtl.uint<1>
  firrtl.connect %y9, %9 : !firrtl.uint<1>, !firrtl.uint<1>
  firrtl.connect %y10, %10 : !firrtl.uint<1>, !firrtl.uint<1>
  firrtl.connect %y11, %11 : !firrtl.uint<1>, !firrtl.uint<1>
  // CHECK: firrtl.strictconnect %y0, %c1_ui1
  // CHECK: firrtl.strictconnect %y1, %c1_ui1
  // CHECK: firrtl.strictconnect %y2, %c0_ui1
  // CHECK: firrtl.strictconnect %y3, %c0_ui1
  // CHECK: firrtl.strictconnect %y4, %c1_ui1
  // CHECK: firrtl.strictconnect %y5, %c1_ui1
  // CHECK: firrtl.strictconnect %y6, %c0_ui1
  // CHECK: firrtl.strictconnect %y7, %c0_ui1
  // CHECK: firrtl.strictconnect %y8, %c1_ui1
  // CHECK: firrtl.strictconnect %y9, %c1_ui1
  // CHECK: firrtl.strictconnect %y10, %c0_ui1
  // CHECK: firrtl.strictconnect %y11, %c0_ui1
}

// CHECK-LABEL: @ComparisonOfConsts
firrtl.module @ComparisonOfConsts(
  out %y0: !firrtl.uint<1>,
  out %y1: !firrtl.uint<1>,
  out %y2: !firrtl.uint<1>,
  out %y3: !firrtl.uint<1>,
  out %y4: !firrtl.uint<1>,
  out %y5: !firrtl.uint<1>,
  out %y6: !firrtl.uint<1>,
  out %y7: !firrtl.uint<1>,
  out %y8: !firrtl.uint<1>,
  out %y9: !firrtl.uint<1>,
  out %y10: !firrtl.uint<1>,
  out %y11: !firrtl.uint<1>,
  out %y12: !firrtl.uint<1>,
  out %y13: !firrtl.uint<1>,
  out %y14: !firrtl.uint<1>,
  out %y15: !firrtl.uint<1>,
  out %y16: !firrtl.uint<1>,
  out %y17: !firrtl.uint<1>,
  out %y18: !firrtl.uint<1>,
  out %y19: !firrtl.uint<1>,
  out %y20: !firrtl.uint<1>,
  out %y21: !firrtl.uint<1>,
  out %y22: !firrtl.uint<1>,
  out %y23: !firrtl.uint<1>
) {
  %c0_si0 = firrtl.constant 0 : !firrtl.sint<0>
  %c2_si4 = firrtl.constant 2 : !firrtl.sint<4>
  %c-3_si3 = firrtl.constant -3 : !firrtl.sint<3>
  %c2_ui4 = firrtl.constant 2 : !firrtl.uint<4>
  %c5_ui3 = firrtl.constant 5 : !firrtl.uint<3>

  // CHECK-NEXT: [[_:.+]] = firrtl.constant
  // CHECK-NEXT: [[_:.+]] = firrtl.constant

  %0 = firrtl.leq %c2_si4, %c-3_si3 : (!firrtl.sint<4>, !firrtl.sint<3>) -> !firrtl.uint<1>
  %1 = firrtl.leq %c-3_si3, %c2_si4 : (!firrtl.sint<3>, !firrtl.sint<4>) -> !firrtl.uint<1>
  %2 = firrtl.leq %c2_ui4, %c5_ui3 : (!firrtl.uint<4>, !firrtl.uint<3>) -> !firrtl.uint<1>
  %3 = firrtl.leq %c5_ui3, %c2_ui4 : (!firrtl.uint<3>, !firrtl.uint<4>) -> !firrtl.uint<1>
  %4 = firrtl.leq %c2_si4, %c0_si0 : (!firrtl.sint<4>, !firrtl.sint<0>) -> !firrtl.uint<1>

  %5 = firrtl.lt %c2_si4, %c-3_si3 : (!firrtl.sint<4>, !firrtl.sint<3>) -> !firrtl.uint<1>
  %6 = firrtl.lt %c-3_si3, %c2_si4 : (!firrtl.sint<3>, !firrtl.sint<4>) -> !firrtl.uint<1>
  %7 = firrtl.lt %c2_ui4, %c5_ui3 : (!firrtl.uint<4>, !firrtl.uint<3>) -> !firrtl.uint<1>
  %8 = firrtl.lt %c5_ui3, %c2_ui4 : (!firrtl.uint<3>, !firrtl.uint<4>) -> !firrtl.uint<1>
  %9 = firrtl.lt %c2_si4, %c0_si0 : (!firrtl.sint<4>, !firrtl.sint<0>) -> !firrtl.uint<1>

  %10 = firrtl.geq %c2_si4, %c-3_si3 : (!firrtl.sint<4>, !firrtl.sint<3>) -> !firrtl.uint<1>
  %11 = firrtl.geq %c-3_si3, %c2_si4 : (!firrtl.sint<3>, !firrtl.sint<4>) -> !firrtl.uint<1>
  %12 = firrtl.geq %c2_ui4, %c5_ui3 : (!firrtl.uint<4>, !firrtl.uint<3>) -> !firrtl.uint<1>
  %13 = firrtl.geq %c5_ui3, %c2_ui4 : (!firrtl.uint<3>, !firrtl.uint<4>) -> !firrtl.uint<1>
  %14 = firrtl.geq %c2_si4, %c0_si0 : (!firrtl.sint<4>, !firrtl.sint<0>) -> !firrtl.uint<1>

  %15 = firrtl.gt %c2_si4, %c-3_si3 : (!firrtl.sint<4>, !firrtl.sint<3>) -> !firrtl.uint<1>
  %16 = firrtl.gt %c-3_si3, %c2_si4 : (!firrtl.sint<3>, !firrtl.sint<4>) -> !firrtl.uint<1>
  %17 = firrtl.gt %c2_ui4, %c5_ui3 : (!firrtl.uint<4>, !firrtl.uint<3>) -> !firrtl.uint<1>
  %18 = firrtl.gt %c5_ui3, %c2_ui4 : (!firrtl.uint<3>, !firrtl.uint<4>) -> !firrtl.uint<1>
  %19 = firrtl.gt %c2_si4, %c0_si0 : (!firrtl.sint<4>, !firrtl.sint<0>) -> !firrtl.uint<1>

  firrtl.connect %y0, %0 : !firrtl.uint<1>, !firrtl.uint<1>
  firrtl.connect %y1, %1 : !firrtl.uint<1>, !firrtl.uint<1>
  firrtl.connect %y2, %2 : !firrtl.uint<1>, !firrtl.uint<1>
  firrtl.connect %y3, %3 : !firrtl.uint<1>, !firrtl.uint<1>
  firrtl.connect %y4, %4 : !firrtl.uint<1>, !firrtl.uint<1>

  firrtl.connect %y5, %5 : !firrtl.uint<1>, !firrtl.uint<1>
  firrtl.connect %y6, %6 : !firrtl.uint<1>, !firrtl.uint<1>
  firrtl.connect %y7, %7 : !firrtl.uint<1>, !firrtl.uint<1>
  firrtl.connect %y8, %8 : !firrtl.uint<1>, !firrtl.uint<1>
  firrtl.connect %y9, %9 : !firrtl.uint<1>, !firrtl.uint<1>

  firrtl.connect %y10, %10 : !firrtl.uint<1>, !firrtl.uint<1>
  firrtl.connect %y11, %11 : !firrtl.uint<1>, !firrtl.uint<1>
  firrtl.connect %y12, %12 : !firrtl.uint<1>, !firrtl.uint<1>
  firrtl.connect %y13, %13 : !firrtl.uint<1>, !firrtl.uint<1>
  firrtl.connect %y14, %14 : !firrtl.uint<1>, !firrtl.uint<1>

  firrtl.connect %y15, %15 : !firrtl.uint<1>, !firrtl.uint<1>
  firrtl.connect %y16, %16 : !firrtl.uint<1>, !firrtl.uint<1>
  firrtl.connect %y17, %17 : !firrtl.uint<1>, !firrtl.uint<1>
  firrtl.connect %y18, %18 : !firrtl.uint<1>, !firrtl.uint<1>
  firrtl.connect %y19, %19 : !firrtl.uint<1>, !firrtl.uint<1>
  // CHECK-NEXT: firrtl.strictconnect %y0, %c0_ui1
  // CHECK-NEXT: firrtl.strictconnect %y1, %c1_ui1
  // CHECK-NEXT: firrtl.strictconnect %y2, %c1_ui1
  // CHECK-NEXT: firrtl.strictconnect %y3, %c0_ui1
  // CHECK-NEXT: firrtl.strictconnect %y4, %c0_ui1

  // CHECK-NEXT: firrtl.strictconnect %y5, %c0_ui1
  // CHECK-NEXT: firrtl.strictconnect %y6, %c1_ui1
  // CHECK-NEXT: firrtl.strictconnect %y7, %c1_ui1
  // CHECK-NEXT: firrtl.strictconnect %y8, %c0_ui1
  // CHECK-NEXT: firrtl.strictconnect %y9, %c0_ui1

  // CHECK-NEXT: firrtl.strictconnect %y10, %c1_ui1
  // CHECK-NEXT: firrtl.strictconnect %y11, %c0_ui1
  // CHECK-NEXT: firrtl.strictconnect %y12, %c0_ui1
  // CHECK-NEXT: firrtl.strictconnect %y13, %c1_ui1
  // CHECK-NEXT: firrtl.strictconnect %y14, %c1_ui1

  // CHECK-NEXT: firrtl.strictconnect %y15, %c1_ui1
  // CHECK-NEXT: firrtl.strictconnect %y16, %c0_ui1
  // CHECK-NEXT: firrtl.strictconnect %y17, %c0_ui1
  // CHECK-NEXT: firrtl.strictconnect %y18, %c1_ui1
  // CHECK-NEXT: firrtl.strictconnect %y19, %c1_ui1
}

// CHECK-LABEL: @zeroWidth
// CHECK-NEXT:   %c0_ui2 = firrtl.constant 0 : !firrtl.uint<2>
// CHECK-NEXT:   firrtl.strictconnect %out, %c0_ui2 : !firrtl.uint<2>
// CHECK-NEXT:  }
firrtl.module @zeroWidth(out %out: !firrtl.uint<2>, in %in1 : !firrtl.uint<0>, in %in2 : !firrtl.uint<0>) {
  %add = firrtl.add %in1, %in2 : (!firrtl.uint<0>, !firrtl.uint<0>) -> !firrtl.uint<1>
  %sub = firrtl.sub %in1, %in2 : (!firrtl.uint<0>, !firrtl.uint<0>) -> !firrtl.uint<1>
  %mul = firrtl.mul %in1, %in2 : (!firrtl.uint<0>, !firrtl.uint<0>) -> !firrtl.uint<0>
  %div = firrtl.div %in1, %in2 : (!firrtl.uint<0>, !firrtl.uint<0>) -> !firrtl.uint<0>
  %rem = firrtl.rem %in1, %in2 : (!firrtl.uint<0>, !firrtl.uint<0>) -> !firrtl.uint<0>
  %dshl = firrtl.dshl %in1, %in2 : (!firrtl.uint<0>, !firrtl.uint<0>) -> !firrtl.uint<0>
  %dshlw = firrtl.dshlw %in1, %in2 : (!firrtl.uint<0>, !firrtl.uint<0>) -> !firrtl.uint<0>
  %dshr = firrtl.dshr %in1, %in2 : (!firrtl.uint<0>, !firrtl.uint<0>) -> !firrtl.uint<0>
  %and = firrtl.and %in1, %in2 : (!firrtl.uint<0>, !firrtl.uint<0>) -> !firrtl.uint<0>
  %or = firrtl.or %in1, %in2 : (!firrtl.uint<0>, !firrtl.uint<0>) -> !firrtl.uint<0>
  %xor = firrtl.xor %in1, %in2 : (!firrtl.uint<0>, !firrtl.uint<0>) -> !firrtl.uint<0>
  %ret1 = firrtl.cat %add, %sub : (!firrtl.uint<1>, !firrtl.uint<1>) -> !firrtl.uint<2>
  %ret2 = firrtl.cat %ret1, %mul : (!firrtl.uint<2>, !firrtl.uint<0>) -> !firrtl.uint<2>
  %ret3 = firrtl.cat %ret2, %div : (!firrtl.uint<2>, !firrtl.uint<0>) -> !firrtl.uint<2>
  %ret4 = firrtl.cat %ret3, %rem : (!firrtl.uint<2>, !firrtl.uint<0>) -> !firrtl.uint<2>
  %ret5 = firrtl.cat %ret4, %dshl : (!firrtl.uint<2>, !firrtl.uint<0>) -> !firrtl.uint<2>
  %ret6 = firrtl.cat %ret5, %dshlw : (!firrtl.uint<2>, !firrtl.uint<0>) -> !firrtl.uint<2>
  %ret7 = firrtl.cat %ret6, %dshr : (!firrtl.uint<2>, !firrtl.uint<0>) -> !firrtl.uint<2>
  %ret8 = firrtl.cat %ret7, %and : (!firrtl.uint<2>, !firrtl.uint<0>) -> !firrtl.uint<2>
  %ret9 = firrtl.cat %ret8, %or : (!firrtl.uint<2>, !firrtl.uint<0>) -> !firrtl.uint<2>
  %ret10 = firrtl.cat %ret9, %xor : (!firrtl.uint<2>, !firrtl.uint<0>) -> !firrtl.uint<2>
  firrtl.strictconnect %out, %ret10 : !firrtl.uint<2>
}

// CHECK-LABEL: @add_cst_prop1
// CHECK-NEXT:   %c11_ui9 = firrtl.constant 11 : !firrtl.uint<9>
// CHECK-NEXT:   firrtl.strictconnect %out_b, %c11_ui9 : !firrtl.uint<9>
// CHECK-NEXT:  }
firrtl.module @add_cst_prop1(out %out_b: !firrtl.uint<9>) {
  %c6_ui7 = firrtl.constant 6 : !firrtl.uint<7>
  %_tmp_a = firrtl.wire droppable_name : !firrtl.uint<7>
  %c5_ui8 = firrtl.constant 5 : !firrtl.uint<8>
  firrtl.connect %_tmp_a, %c6_ui7 : !firrtl.uint<7>, !firrtl.uint<7>
  %add = firrtl.add %_tmp_a, %c5_ui8 : (!firrtl.uint<7>, !firrtl.uint<8>) -> !firrtl.uint<9>
  firrtl.connect %out_b, %add : !firrtl.uint<9>, !firrtl.uint<9>
}

// CHECK-LABEL: @add_cst_prop2
// CHECK-NEXT:   %c-1_si9 = firrtl.constant -1 : !firrtl.sint<9>
// CHECK-NEXT:   firrtl.strictconnect %out_b, %c-1_si9 : !firrtl.sint<9>
// CHECK-NEXT:  }
firrtl.module @add_cst_prop2(out %out_b: !firrtl.sint<9>) {
  %c6_ui7 = firrtl.constant -6 : !firrtl.sint<7>
  %_tmp_a = firrtl.wire droppable_name: !firrtl.sint<7>
  %c5_ui8 = firrtl.constant 5 : !firrtl.sint<8>
  firrtl.connect %_tmp_a, %c6_ui7 : !firrtl.sint<7>, !firrtl.sint<7>
  %add = firrtl.add %_tmp_a, %c5_ui8 : (!firrtl.sint<7>, !firrtl.sint<8>) -> !firrtl.sint<9>
  firrtl.connect %out_b, %add : !firrtl.sint<9>, !firrtl.sint<9>
}

// CHECK-LABEL: @add_cst_prop3
// CHECK-NEXT:   %c-2_si4 = firrtl.constant -2 : !firrtl.sint<4>
// CHECK-NEXT:   firrtl.strictconnect %out_b, %c-2_si4 : !firrtl.sint<4>
// CHECK-NEXT:  }
firrtl.module @add_cst_prop3(out %out_b: !firrtl.sint<4>) {
  %c1_si2 = firrtl.constant -1 : !firrtl.sint<2>
  %_tmp_a = firrtl.wire droppable_name : !firrtl.sint<2>
  %c1_si3 = firrtl.constant -1 : !firrtl.sint<3>
  firrtl.connect %_tmp_a, %c1_si2 : !firrtl.sint<2>, !firrtl.sint<2>
  %add = firrtl.add %_tmp_a, %c1_si3 : (!firrtl.sint<2>, !firrtl.sint<3>) -> !firrtl.sint<4>
  firrtl.connect %out_b, %add : !firrtl.sint<4>, !firrtl.sint<4>
}

// CHECK-LABEL: @add_cst_prop5
// CHECK: %[[pad:.+]] = firrtl.pad %tmp_a, 5
// CHECK-NEXT: firrtl.strictconnect %out_b, %[[pad]]
// CHECK-NEXT: %[[pad:.+]] = firrtl.pad %tmp_a, 5
// CHECK-NEXT: firrtl.strictconnect %out_b, %[[pad]]
firrtl.module @add_cst_prop5(out %out_b: !firrtl.uint<5>) {
  %tmp_a = firrtl.wire : !firrtl.uint<4>
  %c0_ui4 = firrtl.constant 0 : !firrtl.uint<4>
  %add = firrtl.add %tmp_a, %c0_ui4 : (!firrtl.uint<4>, !firrtl.uint<4>) -> !firrtl.uint<5>
  firrtl.connect %out_b, %add : !firrtl.uint<5>, !firrtl.uint<5>
  %add2 = firrtl.add %c0_ui4, %tmp_a : (!firrtl.uint<4>, !firrtl.uint<4>) -> !firrtl.uint<5>
  firrtl.connect %out_b, %add2 : !firrtl.uint<5>, !firrtl.uint<5>
}

// CHECK-LABEL: @sub_cst_prop1
// CHECK-NEXT:      %c1_ui9 = firrtl.constant 1 : !firrtl.uint<9>
// CHECK-NEXT:      firrtl.strictconnect %out_b, %c1_ui9 : !firrtl.uint<9>
// CHECK-NEXT:  }
firrtl.module @sub_cst_prop1(out %out_b: !firrtl.uint<9>) {
  %c6_ui7 = firrtl.constant 6 : !firrtl.uint<7>
  %_tmp_a = firrtl.wire droppable_name : !firrtl.uint<7>
  %c5_ui8 = firrtl.constant 5 : !firrtl.uint<8>
  firrtl.connect %_tmp_a, %c6_ui7 : !firrtl.uint<7>, !firrtl.uint<7>
  %add = firrtl.sub %_tmp_a, %c5_ui8 : (!firrtl.uint<7>, !firrtl.uint<8>) -> !firrtl.uint<9>
  firrtl.connect %out_b, %add : !firrtl.uint<9>, !firrtl.uint<9>
}

// CHECK-LABEL: @sub_cst_prop2
// CHECK-NEXT:      %c-11_si9 = firrtl.constant -11 : !firrtl.sint<9>
// CHECK-NEXT:      firrtl.strictconnect %out_b, %c-11_si9 : !firrtl.sint<9>
// CHECK-NEXT:  }
firrtl.module @sub_cst_prop2(out %out_b: !firrtl.sint<9>) {
  %c6_ui7 = firrtl.constant -6 : !firrtl.sint<7>
  %_tmp_a = firrtl.wire droppable_name : !firrtl.sint<7>
  %c5_ui8 = firrtl.constant 5 : !firrtl.sint<8>
  firrtl.connect %_tmp_a, %c6_ui7 : !firrtl.sint<7>, !firrtl.sint<7>
  %add = firrtl.sub %_tmp_a, %c5_ui8 : (!firrtl.sint<7>, !firrtl.sint<8>) -> !firrtl.sint<9>
  firrtl.connect %out_b, %add : !firrtl.sint<9>, !firrtl.sint<9>
}

// CHECK-LABEL: @mul_cst_prop1
// CHECK-NEXT:      %c30_ui15 = firrtl.constant 30 : !firrtl.uint<15>
// CHECK-NEXT:      firrtl.strictconnect %out_b, %c30_ui15 : !firrtl.uint<15>
// CHECK-NEXT:  }
firrtl.module @mul_cst_prop1(out %out_b: !firrtl.uint<15>) {
  %c6_ui7 = firrtl.constant 6 : !firrtl.uint<7>
  %_tmp_a = firrtl.wire droppable_name : !firrtl.uint<7>
  %c5_ui8 = firrtl.constant 5 : !firrtl.uint<8>
  firrtl.connect %_tmp_a, %c6_ui7 : !firrtl.uint<7>, !firrtl.uint<7>
  %add = firrtl.mul %_tmp_a, %c5_ui8 : (!firrtl.uint<7>, !firrtl.uint<8>) -> !firrtl.uint<15>
  firrtl.connect %out_b, %add : !firrtl.uint<15>, !firrtl.uint<15>
}

// CHECK-LABEL: @mul_cst_prop2
// CHECK-NEXT:      %c-30_si15 = firrtl.constant -30 : !firrtl.sint<15>
// CHECK-NEXT:      firrtl.strictconnect %out_b, %c-30_si15 : !firrtl.sint<15>
// CHECK-NEXT:  }
firrtl.module @mul_cst_prop2(out %out_b: !firrtl.sint<15>) {
  %c6_ui7 = firrtl.constant -6 : !firrtl.sint<7>
  %_tmp_a = firrtl.wire droppable_name : !firrtl.sint<7>
  %c5_ui8 = firrtl.constant 5 : !firrtl.sint<8>
  firrtl.connect %_tmp_a, %c6_ui7 : !firrtl.sint<7>, !firrtl.sint<7>
  %add = firrtl.mul %_tmp_a, %c5_ui8 : (!firrtl.sint<7>, !firrtl.sint<8>) -> !firrtl.sint<15>
  firrtl.connect %out_b, %add : !firrtl.sint<15>, !firrtl.sint<15>
}

// CHECK-LABEL: @mul_cst_prop3
// CHECK-NEXT:      %c30_si15 = firrtl.constant 30 : !firrtl.sint<15>
// CHECK-NEXT:      firrtl.strictconnect %out_b, %c30_si15 : !firrtl.sint<15>
// CHECK-NEXT:  }
firrtl.module @mul_cst_prop3(out %out_b: !firrtl.sint<15>) {
  %c6_ui7 = firrtl.constant -6 : !firrtl.sint<7>
  %_tmp_a = firrtl.wire droppable_name : !firrtl.sint<7>
  %c5_ui8 = firrtl.constant -5 : !firrtl.sint<8>
  firrtl.connect %_tmp_a, %c6_ui7 : !firrtl.sint<7>, !firrtl.sint<7>
  %add = firrtl.mul %_tmp_a, %c5_ui8 : (!firrtl.sint<7>, !firrtl.sint<8>) -> !firrtl.sint<15>
  firrtl.connect %out_b, %add : !firrtl.sint<15>, !firrtl.sint<15>
}

// CHECK-LABEL: firrtl.module @MuxCanon
firrtl.module @MuxCanon(in %c1: !firrtl.uint<1>, in %c2: !firrtl.uint<1>, in %d1: !firrtl.uint<5>, in %d2: !firrtl.uint<5>, in %d3: !firrtl.uint<5>, out %foo: !firrtl.uint<5>, out %foo2: !firrtl.uint<5>) {
  %0 = firrtl.mux(%c1, %d2, %d3) : (!firrtl.uint<1>, !firrtl.uint<5>, !firrtl.uint<5>) -> !firrtl.uint<5>
  %1 = firrtl.mux(%c1, %d1, %0) : (!firrtl.uint<1>, !firrtl.uint<5>, !firrtl.uint<5>) -> !firrtl.uint<5>
  %2 = firrtl.mux(%c1, %0, %d1) : (!firrtl.uint<1>, !firrtl.uint<5>, !firrtl.uint<5>) -> !firrtl.uint<5>
  firrtl.connect %foo, %1 : !firrtl.uint<5>, !firrtl.uint<5>
  firrtl.connect %foo2, %2 : !firrtl.uint<5>, !firrtl.uint<5>
  // CHECK: firrtl.mux(%c1, %d1, %d3) : (!firrtl.uint<1>, !firrtl.uint<5>, !firrtl.uint<5>) -> !firrtl.uint<5>
  // CHECK: firrtl.mux(%c1, %d2, %d1) : (!firrtl.uint<1>, !firrtl.uint<5>, !firrtl.uint<5>) -> !firrtl.uint<5>
}

// CHECK-LABEL: firrtl.module @RegresetToReg
firrtl.module @RegresetToReg(in %clock: !firrtl.clock, in %dummy : !firrtl.uint<1>, out %foo1: !firrtl.uint<1>, out %foo2: !firrtl.uint<1>) {
  %c1_ui1 = firrtl.constant 1 : !firrtl.uint<1>
  %c0_ui1 = firrtl.constant 0 : !firrtl.uint<1>
  %zero_asyncreset = firrtl.asAsyncReset %c0_ui1 : (!firrtl.uint<1>) -> !firrtl.asyncreset
  %one_asyncreset = firrtl.asAsyncReset %c1_ui1 : (!firrtl.uint<1>) -> !firrtl.asyncreset
  // CHECK: %bar1 = firrtl.reg %clock : !firrtl.uint<1>
  // CHECK: firrtl.strictconnect %foo2, %dummy : !firrtl.uint<1>
  %bar1 = firrtl.regreset %clock, %zero_asyncreset, %dummy : !firrtl.asyncreset, !firrtl.uint<1>, !firrtl.uint<1>
  %bar2 = firrtl.regreset %clock, %one_asyncreset, %dummy : !firrtl.asyncreset, !firrtl.uint<1>, !firrtl.uint<1>

  firrtl.strictconnect %bar2, %bar1 : !firrtl.uint<1> // Force a use to trigger a crash on a sink replacement

  firrtl.connect %foo1, %bar1 : !firrtl.uint<1>, !firrtl.uint<1>
  firrtl.connect %foo2, %bar2 : !firrtl.uint<1>, !firrtl.uint<1>
}

// https://github.com/llvm/circt/issues/929
// CHECK-LABEL: firrtl.module @MuxInvalidTypeOpt
firrtl.module @MuxInvalidTypeOpt(in %in : !firrtl.uint<1>, out %out : !firrtl.uint<4>) {
  %c7_ui4 = firrtl.constant 7 : !firrtl.uint<4>
  %c1_ui2 = firrtl.constant 1 : !firrtl.uint<2>
  %c0_ui2 = firrtl.constant 0 : !firrtl.uint<2>
  %0 = firrtl.mux (%in, %c7_ui4, %c0_ui2) : (!firrtl.uint<1>, !firrtl.uint<4>, !firrtl.uint<2>) -> !firrtl.uint<4>
  %1 = firrtl.mux (%in, %c1_ui2, %c7_ui4) : (!firrtl.uint<1>, !firrtl.uint<2>, !firrtl.uint<4>) -> !firrtl.uint<4>
  firrtl.connect %out, %0 : !firrtl.uint<4>, !firrtl.uint<4>
  firrtl.connect %out, %1 : !firrtl.uint<4>, !firrtl.uint<4>
}
// CHECK: firrtl.mux(%in, %c7_ui4, %c0_ui4) : (!firrtl.uint<1>, !firrtl.uint<4>, !firrtl.uint<4>) -> !firrtl.uint<4>
// CHECK: firrtl.mux(%in, %c1_ui4, %c7_ui4) : (!firrtl.uint<1>, !firrtl.uint<4>, !firrtl.uint<4>) -> !firrtl.uint<4>

// CHECK-LABEL: firrtl.module @issue1100
// CHECK: firrtl.strictconnect %tmp62, %c1_ui1
  firrtl.module @issue1100(out %tmp62: !firrtl.uint<1>) {
    %c-1_si2 = firrtl.constant -1 : !firrtl.sint<2>
    %0 = firrtl.orr %c-1_si2 : (!firrtl.sint<2>) -> !firrtl.uint<1>
    firrtl.connect %tmp62, %0 : !firrtl.uint<1>, !firrtl.uint<1>
  }

// CHECK-LABEL: firrtl.module @zeroWidthMem
// CHECK-NEXT:  }
firrtl.module @zeroWidthMem(in %clock: !firrtl.clock) {
  // FIXME(Issue #1125): Add a test for zero width memory elimination.
}

// CHECK-LABEL: firrtl.module @issue1116
firrtl.module @issue1116(out %z: !firrtl.uint<1>) {
  %c844336_ui = firrtl.constant 844336 : !firrtl.uint
  %c161_ui8 = firrtl.constant 161 : !firrtl.uint<8>
  %0 = firrtl.leq %c844336_ui, %c161_ui8 : (!firrtl.uint, !firrtl.uint<8>) -> !firrtl.uint<1>
  // CHECK: firrtl.strictconnect %z, %c0_ui1
  firrtl.connect %z, %0 : !firrtl.uint<1>, !firrtl.uint<1>
}

// Sign casts must not be folded into unsized constants.
// CHECK-LABEL: firrtl.module @issue1118
firrtl.module @issue1118(out %z0: !firrtl.uint, out %z1: !firrtl.sint) {
  // CHECK: %0 = firrtl.asUInt %c4232_si : (!firrtl.sint) -> !firrtl.uint
  // CHECK: %1 = firrtl.asSInt %c4232_ui : (!firrtl.uint) -> !firrtl.sint
  // CHECK: firrtl.connect %z0, %0 : !firrtl.uint, !firrtl.uint
  // CHECK: firrtl.connect %z1, %1 : !firrtl.sint, !firrtl.sint
  %c4232_si = firrtl.constant 4232 : !firrtl.sint
  %c4232_ui = firrtl.constant 4232 : !firrtl.uint
  %0 = firrtl.asUInt %c4232_si : (!firrtl.sint) -> !firrtl.uint
  %1 = firrtl.asSInt %c4232_ui : (!firrtl.uint) -> !firrtl.sint
  firrtl.connect %z0, %0 : !firrtl.uint, !firrtl.uint
  firrtl.connect %z1, %1 : !firrtl.sint, !firrtl.sint
}

// CHECK-LABEL: firrtl.module @issue1139
firrtl.module @issue1139(out %z: !firrtl.uint<4>) {
  // CHECK-NEXT: %c0_ui4 = firrtl.constant 0 : !firrtl.uint<4>
  // CHECK-NEXT: firrtl.strictconnect %z, %c0_ui4 : !firrtl.uint<4>
  %c4_ui4 = firrtl.constant 4 : !firrtl.uint<4>
  %c674_ui = firrtl.constant 674 : !firrtl.uint
  %0 = firrtl.dshr %c4_ui4, %c674_ui : (!firrtl.uint<4>, !firrtl.uint) -> !firrtl.uint<4>
  firrtl.connect %z, %0 : !firrtl.uint<4>, !firrtl.uint<4>
}

// CHECK-LABEL: firrtl.module @issue1142
firrtl.module @issue1142(in %cond: !firrtl.uint<1>, out %z: !firrtl.uint) {
  %c0_ui1 = firrtl.constant 0 : !firrtl.uint<1>
  %c1_ui1 = firrtl.constant 1 : !firrtl.uint<1>
  %c42_ui = firrtl.constant 42 : !firrtl.uint
  %c43_ui = firrtl.constant 43 : !firrtl.uint

  // Don't fold away constant selects if widths are unknown.
  // CHECK: %0 = firrtl.mux(%c0_ui1, %c42_ui, %c43_ui) : (!firrtl.uint<1>, !firrtl.uint, !firrtl.uint) -> !firrtl.uint
  // CHECK: %1 = firrtl.mux(%c1_ui1, %c42_ui, %c43_ui) : (!firrtl.uint<1>, !firrtl.uint, !firrtl.uint) -> !firrtl.uint
  %0 = firrtl.mux(%c0_ui1, %c42_ui, %c43_ui) : (!firrtl.uint<1>, !firrtl.uint, !firrtl.uint) -> !firrtl.uint
  %1 = firrtl.mux(%c1_ui1, %c42_ui, %c43_ui) : (!firrtl.uint<1>, !firrtl.uint, !firrtl.uint) -> !firrtl.uint

  // Don't fold nested muxes with same condition if widths are unknown.
  // CHECK: %2 = firrtl.mux(%cond, %c42_ui, %c43_ui) : (!firrtl.uint<1>, !firrtl.uint, !firrtl.uint) -> !firrtl.uint
  // CHECK: %3 = firrtl.mux(%cond, %2, %c43_ui) : (!firrtl.uint<1>, !firrtl.uint, !firrtl.uint) -> !firrtl.uint
  // CHECK: %4 = firrtl.mux(%cond, %c42_ui, %2) : (!firrtl.uint<1>, !firrtl.uint, !firrtl.uint) -> !firrtl.uint
  %2 = firrtl.mux(%cond, %c42_ui, %c43_ui) : (!firrtl.uint<1>, !firrtl.uint, !firrtl.uint) -> !firrtl.uint
  %3 = firrtl.mux(%cond, %2, %c43_ui) : (!firrtl.uint<1>, !firrtl.uint, !firrtl.uint) -> !firrtl.uint
  %4 = firrtl.mux(%cond, %c42_ui, %2) : (!firrtl.uint<1>, !firrtl.uint, !firrtl.uint) -> !firrtl.uint

  firrtl.connect %z, %0 : !firrtl.uint, !firrtl.uint
  firrtl.connect %z, %1 : !firrtl.uint, !firrtl.uint
  firrtl.connect %z, %3 : !firrtl.uint, !firrtl.uint
  firrtl.connect %z, %4 : !firrtl.uint, !firrtl.uint
}

// CHECK-LABEL: firrtl.module @PadMuxOperands
firrtl.module @PadMuxOperands(
  in %cond: !firrtl.uint<1>,
  in %ui: !firrtl.uint,
  in %ui11: !firrtl.uint<11>,
  in %ui17: !firrtl.uint<17>,
  out %z: !firrtl.uint
) {
  %c0_ui1 = firrtl.constant 0 : !firrtl.uint<1>
  %c1_ui1 = firrtl.constant 1 : !firrtl.uint<1>

  // Smaller operand should pad to result width.
  // CHECK: %0 = firrtl.pad %ui11, 17 : (!firrtl.uint<11>) -> !firrtl.uint<17>
  // CHECK: %1 = firrtl.mux(%cond, %0, %ui17) : (!firrtl.uint<1>, !firrtl.uint<17>, !firrtl.uint<17>) -> !firrtl.uint<17>
  // CHECK: %2 = firrtl.pad %ui11, 17 : (!firrtl.uint<11>) -> !firrtl.uint<17>
  // CHECK: %3 = firrtl.mux(%cond, %ui17, %2) : (!firrtl.uint<1>, !firrtl.uint<17>, !firrtl.uint<17>) -> !firrtl.uint<17>
  %0 = firrtl.mux(%cond, %ui11, %ui17) : (!firrtl.uint<1>, !firrtl.uint<11>, !firrtl.uint<17>) -> !firrtl.uint<17>
  %1 = firrtl.mux(%cond, %ui17, %ui11) : (!firrtl.uint<1>, !firrtl.uint<17>, !firrtl.uint<11>) -> !firrtl.uint<17>

  // Unknown result width should prevent padding.
  // CHECK: %4 = firrtl.mux(%cond, %ui11, %ui) : (!firrtl.uint<1>, !firrtl.uint<11>, !firrtl.uint) -> !firrtl.uint
  // CHECK: %5 = firrtl.mux(%cond, %ui, %ui11) : (!firrtl.uint<1>, !firrtl.uint, !firrtl.uint<11>) -> !firrtl.uint
  %2 = firrtl.mux(%cond, %ui11, %ui) : (!firrtl.uint<1>, !firrtl.uint<11>, !firrtl.uint) -> !firrtl.uint
  %3 = firrtl.mux(%cond, %ui, %ui11) : (!firrtl.uint<1>, !firrtl.uint, !firrtl.uint<11>) -> !firrtl.uint

  // Padding to equal width operands should enable constant-select folds.
  // CHECK: %6 = firrtl.pad %ui11, 17 : (!firrtl.uint<11>) -> !firrtl.uint<17>
  // CHECK: %7 = firrtl.pad %ui11, 17 : (!firrtl.uint<11>) -> !firrtl.uint<17>
  // CHECK: firrtl.connect %z, %ui17 : !firrtl.uint, !firrtl.uint<17>
  // CHECK: firrtl.connect %z, %6 : !firrtl.uint, !firrtl.uint<17>
  // CHECK: firrtl.connect %z, %7 : !firrtl.uint, !firrtl.uint<17>
  // CHECK: firrtl.connect %z, %ui17 : !firrtl.uint, !firrtl.uint<17>
  %4 = firrtl.mux(%c0_ui1, %ui11, %ui17) : (!firrtl.uint<1>, !firrtl.uint<11>, !firrtl.uint<17>) -> !firrtl.uint<17>
  %5 = firrtl.mux(%c0_ui1, %ui17, %ui11) : (!firrtl.uint<1>, !firrtl.uint<17>, !firrtl.uint<11>) -> !firrtl.uint<17>
  %6 = firrtl.mux(%c1_ui1, %ui11, %ui17) : (!firrtl.uint<1>, !firrtl.uint<11>, !firrtl.uint<17>) -> !firrtl.uint<17>
  %7 = firrtl.mux(%c1_ui1, %ui17, %ui11) : (!firrtl.uint<1>, !firrtl.uint<17>, !firrtl.uint<11>) -> !firrtl.uint<17>

  firrtl.connect %z, %0 : !firrtl.uint, !firrtl.uint<17>
  firrtl.connect %z, %1 : !firrtl.uint, !firrtl.uint<17>
  firrtl.connect %z, %2 : !firrtl.uint, !firrtl.uint
  firrtl.connect %z, %3 : !firrtl.uint, !firrtl.uint
  firrtl.connect %z, %4 : !firrtl.uint, !firrtl.uint<17>
  firrtl.connect %z, %5 : !firrtl.uint, !firrtl.uint<17>
  firrtl.connect %z, %6 : !firrtl.uint, !firrtl.uint<17>
  firrtl.connect %z, %7 : !firrtl.uint, !firrtl.uint<17>
}

// CHECK-LABEL: firrtl.module @regsyncreset
firrtl.module @regsyncreset(in %clock: !firrtl.clock, in %reset: !firrtl.uint<1>, in %foo : !firrtl.uint<2>, out %bar: !firrtl.uint<2>) attributes {firrtl.random_init_width = 2 : ui64} {
  // CHECK: %[[const:.*]] = firrtl.constant 1
  // CHECK-NEXT: firrtl.regreset %clock, %reset, %[[const]] {firrtl.random_init_end = 1 : ui64, firrtl.random_init_start = 0 : ui64}
  // CHECK-NEXT:  firrtl.strictconnect %bar, %d : !firrtl.uint<2>
  // CHECK-NEXT:  firrtl.strictconnect %d, %foo : !firrtl.uint<2>
  // CHECK-NEXT: }
  %d = firrtl.reg %clock {firrtl.random_init_end = 1 : ui64, firrtl.random_init_start = 0 : ui64} : !firrtl.uint<2>
  firrtl.connect %bar, %d : !firrtl.uint<2>, !firrtl.uint<2>
  %c1_ui2 = firrtl.constant 1 : !firrtl.uint<2>
  %1 = firrtl.mux(%reset, %c1_ui2, %foo) : (!firrtl.uint<1>, !firrtl.uint<2>, !firrtl.uint<2>) -> !firrtl.uint<2>
  firrtl.connect %d, %1 : !firrtl.uint<2>, !firrtl.uint<2>
}

// CHECK-LABEL: firrtl.module @regsyncreset_no
firrtl.module @regsyncreset_no(in %clock: !firrtl.clock, in %reset: !firrtl.uint<1>, in %foo : !firrtl.uint, out %bar: !firrtl.uint) {
  // CHECK: %[[const:.*]] = firrtl.constant 1
  // CHECK: firrtl.reg %clock
  // CHECK-NEXT:  firrtl.connect %bar, %d : !firrtl.uint, !firrtl.uint
  // CHECK-NEXT:  %0 = firrtl.mux(%reset, %[[const]], %foo) : (!firrtl.uint<1>, !firrtl.uint, !firrtl.uint) -> !firrtl.uint
  // CHECK-NEXT:  firrtl.connect %d, %0 : !firrtl.uint, !firrtl.uint
  // CHECK-NEXT: }
  %d = firrtl.reg %clock  : !firrtl.uint
  firrtl.connect %bar, %d : !firrtl.uint, !firrtl.uint
  %c1_ui2 = firrtl.constant 1 : !firrtl.uint
  %1 = firrtl.mux(%reset, %c1_ui2, %foo) : (!firrtl.uint<1>, !firrtl.uint, !firrtl.uint) -> !firrtl.uint
  firrtl.connect %d, %1 : !firrtl.uint, !firrtl.uint
}

// https://github.com/llvm/circt/issues/1215
// CHECK-LABEL: firrtl.module @dshifts_to_ishifts
firrtl.module @dshifts_to_ishifts(in %a_in: !firrtl.sint<58>,
                                  out %a_out: !firrtl.sint<58>,
                                  in %b_in: !firrtl.uint<8>,
                                  out %b_out: !firrtl.uint<23>,
                                  in %c_in: !firrtl.sint<58>,
                                  out %c_out: !firrtl.sint<58>) {
  // CHECK: %0 = firrtl.bits %a_in 57 to 4 : (!firrtl.sint<58>) -> !firrtl.uint<54>
  // CHECK: %1 = firrtl.asSInt %0 : (!firrtl.uint<54>) -> !firrtl.sint<54>
  // CHECK: %2 = firrtl.pad %1, 58 : (!firrtl.sint<54>) -> !firrtl.sint<58>
  // CHECK: firrtl.strictconnect %a_out, %2 : !firrtl.sint<58>
  %c4_ui10 = firrtl.constant 4 : !firrtl.uint<10>
  %0 = firrtl.dshr %a_in, %c4_ui10 : (!firrtl.sint<58>, !firrtl.uint<10>) -> !firrtl.sint<58>
  firrtl.connect %a_out, %0 : !firrtl.sint<58>, !firrtl.sint<58>

  // CHECK: %3 = firrtl.shl %b_in, 4 : (!firrtl.uint<8>) -> !firrtl.uint<12>
  // CHECK: %4 = firrtl.pad %3, 23 : (!firrtl.uint<12>) -> !firrtl.uint<23>
  // CHECK: firrtl.strictconnect %b_out, %4 : !firrtl.uint<23>
  %c4_ui4 = firrtl.constant 4 : !firrtl.uint<4>
  %1 = firrtl.dshl %b_in, %c4_ui4 : (!firrtl.uint<8>, !firrtl.uint<4>) -> !firrtl.uint<23>
  firrtl.connect %b_out, %1 : !firrtl.uint<23>, !firrtl.uint<23>

  // CHECK: %5 = firrtl.bits %c_in 57 to 57 : (!firrtl.sint<58>) -> !firrtl.uint<1>
  // CHECK: %6 = firrtl.asSInt %5 : (!firrtl.uint<1>) -> !firrtl.sint<1>
  // CHECK: %7 = firrtl.pad %6, 58 : (!firrtl.sint<1>) -> !firrtl.sint<58>
  // CHECK: firrtl.strictconnect %c_out, %7 : !firrtl.sint<58>
  %c438_ui10 = firrtl.constant 438 : !firrtl.uint<10>
  %2 = firrtl.dshr %c_in, %c438_ui10 : (!firrtl.sint<58>, !firrtl.uint<10>) -> !firrtl.sint<58>
  firrtl.connect %c_out, %2 : !firrtl.sint<58>, !firrtl.sint<58>
}

// CHECK-LABEL: firrtl.module @constReg
firrtl.module @constReg(in %clock: !firrtl.clock,
              in %en: !firrtl.uint<1>, out %out: !firrtl.uint<1>) {
  %r1 = firrtl.reg %clock  : !firrtl.uint<1>
  %c1_ui1 = firrtl.constant 1 : !firrtl.uint<1>
  %0 = firrtl.mux(%en, %c1_ui1, %r1) : (!firrtl.uint<1>, !firrtl.uint<1>, !firrtl.uint<1>) -> !firrtl.uint<1>
  firrtl.connect %r1, %0 : !firrtl.uint<1>, !firrtl.uint<1>
  firrtl.connect %out, %r1 : !firrtl.uint<1>, !firrtl.uint<1>
  // CHECK:  %[[C11:.+]] = firrtl.constant 1 : !firrtl.uint<1>
  // CHECK:  firrtl.strictconnect %out, %[[C11]]
}

// CHECK-LABEL: firrtl.module @constReg
firrtl.module @constReg2(in %clock: !firrtl.clock,
              in %en: !firrtl.uint<1>, out %out: !firrtl.uint<1>) {
  %r1 = firrtl.reg %clock  : !firrtl.uint<1>
  %r2 = firrtl.reg %clock  : !firrtl.uint<1>
  %c1_ui1 = firrtl.constant 1 : !firrtl.uint<1>
  %0 = firrtl.mux(%en, %c1_ui1, %r1) : (!firrtl.uint<1>, !firrtl.uint<1>, !firrtl.uint<1>) -> !firrtl.uint<1>
  firrtl.connect %r1, %0 : !firrtl.uint<1>, !firrtl.uint<1>
  %c0_ui1 = firrtl.constant 0 : !firrtl.uint<1>
  %1 = firrtl.mux(%en, %r2, %c0_ui1) : (!firrtl.uint<1>, !firrtl.uint<1>, !firrtl.uint<1>) -> !firrtl.uint<1>
  firrtl.connect %r2, %1 : !firrtl.uint<1>, !firrtl.uint<1>
  %2 = firrtl.xor %r1, %r2 : (!firrtl.uint<1>, !firrtl.uint<1>) -> !firrtl.uint<1>
  firrtl.connect %out, %2 : !firrtl.uint<1>, !firrtl.uint<1>
  // CHECK:  %[[C12:.+]] = firrtl.constant 1 : !firrtl.uint<1>
  // CHECK:  firrtl.strictconnect %out, %[[C12]]
}

// CHECK-LABEL: firrtl.module @constReg3
firrtl.module @constReg3(in %clock: !firrtl.clock, in %reset: !firrtl.uint<1>, in %cond: !firrtl.uint<1>, out %z: !firrtl.uint<8>) {
  %c11_ui8 = firrtl.constant 11 : !firrtl.uint<8>
  %r = firrtl.regreset %clock, %reset, %c11_ui8  : !firrtl.uint<1>, !firrtl.uint<8>, !firrtl.uint<8>
  %0 = firrtl.mux(%cond, %c11_ui8, %r) : (!firrtl.uint<1>, !firrtl.uint<8>, !firrtl.uint<8>) -> !firrtl.uint<8>
  firrtl.connect %r, %0 : !firrtl.uint<8>, !firrtl.uint<8>
  // CHECK:  %[[C14:.+]] = firrtl.constant 11
  // CHECK: firrtl.strictconnect %z, %[[C14]]
  firrtl.connect %z, %r : !firrtl.uint<8>, !firrtl.uint<8>
}

// CHECK-LABEL: firrtl.module @constReg4
firrtl.module @constReg4(in %clock: !firrtl.clock, in %reset: !firrtl.uint<1>, in %cond: !firrtl.uint<1>, out %z: !firrtl.uint<8>) {
  %c11_ui8 = firrtl.constant 11 : !firrtl.uint<8>
  %c11_ui4 = firrtl.constant 11 : !firrtl.uint<8>
  %r = firrtl.regreset %clock, %reset, %c11_ui4  : !firrtl.uint<1>, !firrtl.uint<8>, !firrtl.uint<8>
  %0 = firrtl.mux(%cond, %c11_ui8, %r) : (!firrtl.uint<1>, !firrtl.uint<8>, !firrtl.uint<8>) -> !firrtl.uint<8>
  firrtl.connect %r, %0 : !firrtl.uint<8>, !firrtl.uint<8>
  // CHECK:  %[[C13:.+]] = firrtl.constant 11
  // CHECK: firrtl.strictconnect %z, %[[C13]]
  firrtl.connect %z, %r : !firrtl.uint<8>, !firrtl.uint<8>
}

// CHECK-LABEL: firrtl.module @constReg6
firrtl.module @constReg6(in %clock: !firrtl.clock, in %reset: !firrtl.uint<1>, in %cond: !firrtl.uint<1>, out %z: !firrtl.uint<8>) {
  %c11_ui8 = firrtl.constant 11 : !firrtl.uint<8>
  %c11_ui4 = firrtl.constant 11 : !firrtl.uint<8>
  %resCond = firrtl.and %reset, %cond : (!firrtl.uint<1>, !firrtl.uint<1>) -> !firrtl.uint<1>
  %r = firrtl.regreset %clock, %resCond, %c11_ui4  : !firrtl.uint<1>, !firrtl.uint<8>, !firrtl.uint<8>
  %0 = firrtl.mux(%cond, %c11_ui8, %r) : (!firrtl.uint<1>, !firrtl.uint<8>, !firrtl.uint<8>) -> !firrtl.uint<8>
  firrtl.connect %r, %0 : !firrtl.uint<8>, !firrtl.uint<8>
  // CHECK:  %[[C13:.+]] = firrtl.constant 11
  // CHECK: firrtl.strictconnect %z, %[[C13]]
  firrtl.connect %z, %r : !firrtl.uint<8>, !firrtl.uint<8>
}

// Cannot optimize if bit mismatch with constant reset.
// CHECK-LABEL: firrtl.module @constReg5
firrtl.module @constReg5(in %clock: !firrtl.clock, in %reset: !firrtl.uint<1>, in %cond: !firrtl.uint<1>, out %z: !firrtl.uint<8>) {
  %c11_ui8 = firrtl.constant 11 : !firrtl.uint<8>
  %c11_ui4 = firrtl.constant 11 : !firrtl.uint<4>
  %r = firrtl.regreset %clock, %reset, %c11_ui4  : !firrtl.uint<1>, !firrtl.uint<4>, !firrtl.uint<8>
  // CHECK: %0 = firrtl.mux(%cond, %c11_ui8, %r)
  %0 = firrtl.mux(%cond, %c11_ui8, %r) : (!firrtl.uint<1>, !firrtl.uint<8>, !firrtl.uint<8>) -> !firrtl.uint<8>
  // CHECK: firrtl.strictconnect %r, %0
  firrtl.connect %r, %0 : !firrtl.uint<8>, !firrtl.uint<8>
  firrtl.connect %z, %r : !firrtl.uint<8>, !firrtl.uint<8>
}

// Should not crash when the reset value is a block argument.
firrtl.module @constReg7(in %v: !firrtl.uint<1>, in %clock: !firrtl.clock, in %reset: !firrtl.reset) {
  %r = firrtl.regreset %clock, %reset, %v  : !firrtl.reset, !firrtl.uint<1>, !firrtl.uint<4>
}

// Check that firrtl.regreset reset mux folding doesn't respects
// DontTouchAnnotations or other annotations.
// CHECK-LABEL: firrtl.module @constReg8
firrtl.module @constReg8(in %clock: !firrtl.clock, in %reset: !firrtl.uint<1>, out %out1: !firrtl.uint<1>, out %out2: !firrtl.uint<1>) {
  %c1_ui1 = firrtl.constant 1 : !firrtl.uint<1>
  // CHECK: firrtl.regreset sym @s2
  %r1 = firrtl.regreset sym @s2 %clock, %reset, %c1_ui1 : !firrtl.uint<1>, !firrtl.uint<1>, !firrtl.uint<1>
  %0 = firrtl.mux(%reset, %c1_ui1, %r1) : (!firrtl.uint<1>, !firrtl.uint<1>, !firrtl.uint<1>) -> !firrtl.uint<1>
  firrtl.connect %r1, %0 : !firrtl.uint<1>, !firrtl.uint<1>
  firrtl.connect %out1, %r1 : !firrtl.uint<1>, !firrtl.uint<1>

  // CHECK: firrtl.regreset
  // CHECK-SAME: Foo
  %r2 = firrtl.regreset  %clock, %reset, %c1_ui1 {annotations = [{class = "Foo"}]} : !firrtl.uint<1>, !firrtl.uint<1>, !firrtl.uint<1>
  %1 = firrtl.mux(%reset, %c1_ui1, %r2) : (!firrtl.uint<1>, !firrtl.uint<1>, !firrtl.uint<1>) -> !firrtl.uint<1>
  firrtl.connect %r2, %1 : !firrtl.uint<1>, !firrtl.uint<1>
  firrtl.connect %out2, %r2 : !firrtl.uint<1>, !firrtl.uint<1>
}

firrtl.module @BitCast(out %o:!firrtl.bundle<valid: uint<1>, ready: uint<1>, data: uint<1>> ) {
  %a = firrtl.wire : !firrtl.bundle<valid: uint<1>, ready: uint<1>, data: uint<1>>
  %b = firrtl.bitcast %a : (!firrtl.bundle<valid: uint<1>, ready: uint<1>, data: uint<1>>) -> (!firrtl.uint<3>)
  %b2 = firrtl.bitcast %b : (!firrtl.uint<3>) -> (!firrtl.uint<3>)
  %c = firrtl.bitcast %b2 :  (!firrtl.uint<3>)-> (!firrtl.bundle<valid: uint<1>, ready: uint<1>, data: uint<1>>)
  firrtl.connect %o, %c : !firrtl.bundle<valid: uint<1>, ready: uint<1>, data: uint<1>>, !firrtl.bundle<valid: uint<1>, ready: uint<1>, data: uint<1>>
  // CHECK: firrtl.strictconnect %o, %a : !firrtl.bundle<valid: uint<1>, ready: uint<1>, data: uint<1>>
}

// Check that we can create bundles directly
// CHECK-LABEL: firrtl.module @MergeBundle
firrtl.module @MergeBundle(out %o:!firrtl.bundle<valid: uint<1>, ready: uint<1>>, in %i:!firrtl.uint<1> ) {
  %a = firrtl.wire : !firrtl.bundle<valid: uint<1>, ready: uint<1>>
  %a0 = firrtl.subfield %a(0) : (!firrtl.bundle<valid: uint<1>, ready: uint<1>>) -> !firrtl.uint<1>
  %a1 = firrtl.subfield %a(1) : (!firrtl.bundle<valid: uint<1>, ready: uint<1>>) -> !firrtl.uint<1>
  firrtl.strictconnect %a0, %i : !firrtl.uint<1>
  firrtl.strictconnect %a1, %i : !firrtl.uint<1>
  firrtl.strictconnect %o, %a : !firrtl.bundle<valid: uint<1>, ready: uint<1>>
  // CHECK: %0 = firrtl.bundlecreate %i, %i
  // CHECK-NEXT: firrtl.strictconnect %a, %0
}

// Check that we can create vectors directly
// CHECK-LABEL: firrtl.module @MergeVector
firrtl.module @MergeVector(out %o:!firrtl.vector<uint<1>, 3>, in %i:!firrtl.uint<1> ) {
  %a = firrtl.wire : !firrtl.vector<uint<1>, 3>
  %a0 = firrtl.subindex %a[0] : !firrtl.vector<uint<1>, 3>
  %a1 = firrtl.subindex %a[1] : !firrtl.vector<uint<1>, 3>
  %a2 = firrtl.subindex %a[2] : !firrtl.vector<uint<1>, 3>
  firrtl.strictconnect %a0, %i : !firrtl.uint<1>
  firrtl.strictconnect %a1, %i : !firrtl.uint<1>
  firrtl.strictconnect %a2, %i : !firrtl.uint<1>
  firrtl.strictconnect %o, %a : !firrtl.vector<uint<1>, 3>
  // CHECK: %0 = firrtl.vectorcreate %i, %i, %i
  // CHECK-NEXT: firrtl.strictconnect %a, %0
}

// Check that we can create vectors directly
// CHECK-LABEL: firrtl.module @MergeAgg
firrtl.module @MergeAgg(out %o: !firrtl.vector<bundle<valid: uint<1>, ready: uint<1>>, 3> ) {
  %c = firrtl.constant 0 : !firrtl.uint<1>
  %a = firrtl.wire : !firrtl.vector<bundle<valid: uint<1>, ready: uint<1>>, 3>
  %a0 = firrtl.subindex %a[0] : !firrtl.vector<bundle<valid: uint<1>, ready: uint<1>>, 3>
  %a1 = firrtl.subindex %a[1] : !firrtl.vector<bundle<valid: uint<1>, ready: uint<1>>, 3>
  %a2 = firrtl.subindex %a[2] : !firrtl.vector<bundle<valid: uint<1>, ready: uint<1>>, 3>
  %a00 = firrtl.subfield %a0(0) : (!firrtl.bundle<valid: uint<1>, ready: uint<1>>) -> !firrtl.uint<1>
  %a01 = firrtl.subfield %a0(1) : (!firrtl.bundle<valid: uint<1>, ready: uint<1>>) -> !firrtl.uint<1>
  %a10 = firrtl.subfield %a1(0) : (!firrtl.bundle<valid: uint<1>, ready: uint<1>>) -> !firrtl.uint<1>
  %a11 = firrtl.subfield %a1(1) : (!firrtl.bundle<valid: uint<1>, ready: uint<1>>) -> !firrtl.uint<1>
  %a20 = firrtl.subfield %a2(0) : (!firrtl.bundle<valid: uint<1>, ready: uint<1>>) -> !firrtl.uint<1>
  %a21 = firrtl.subfield %a2(1) : (!firrtl.bundle<valid: uint<1>, ready: uint<1>>) -> !firrtl.uint<1>
  firrtl.strictconnect %a00, %c : !firrtl.uint<1>
  firrtl.strictconnect %a01, %c : !firrtl.uint<1>
  firrtl.strictconnect %a10, %c : !firrtl.uint<1>
  firrtl.strictconnect %a11, %c : !firrtl.uint<1>
  firrtl.strictconnect %a20, %c : !firrtl.uint<1>
  firrtl.strictconnect %a21, %c : !firrtl.uint<1>
  firrtl.strictconnect %o, %a :  !firrtl.vector<bundle<valid: uint<1>, ready: uint<1>>, 3>
// CHECK: %0 = firrtl.aggregateconstant [0 : ui1, 0 : ui1, 0 : ui1, 0 : ui1, 0 : ui1, 0 : ui1] : !firrtl.vector<bundle<valid: uint<1>, ready: uint<1>>, 3>
// CHECK-NEXT: %a = firrtl.wire   : !firrtl.vector<bundle<valid: uint<1>, ready: uint<1>>, 3>
// CHECK-NEXT: firrtl.strictconnect %o, %a : !firrtl.vector<bundle<valid: uint<1>, ready: uint<1>>, 3>
// CHECK-NEXT: firrtl.strictconnect %a, %0 : !firrtl.vector<bundle<valid: uint<1>, ready: uint<1>>, 3>
}

// TODO: Move to an apporpriate place
// Issue #2197
// CHECK-LABEL: @Issue2197
firrtl.module @Issue2197(in %clock: !firrtl.clock, out %x: !firrtl.uint<2>) {
//  // _HECK: [[ZERO:%.+]] = firrtl.constant 0 : !firrtl.uint<2>
//  // _HECK-NEXT: firrtl.strictconnect %x, [[ZERO]] : !firrtl.uint<2>
//  %invalid_ui1 = firrtl.invalidvalue : !firrtl.uint<1>
//  %_reg = firrtl.reg droppable_name %clock : !firrtl.uint<2>
//  %0 = firrtl.pad %invalid_ui1, 2 : (!firrtl.uint<1>) -> !firrtl.uint<2>
//  firrtl.connect %_reg, %0 : !firrtl.uint<2>, !firrtl.uint<2>
//  firrtl.connect %x, %_reg : !firrtl.uint<2>, !firrtl.uint<2>
}

// This is checking the behavior of sign extension of zero-width constants that
// results from trying to primops.
// CHECK-LABEL: @ZeroWidthAdd
firrtl.module @ZeroWidthAdd(out %a: !firrtl.sint<1>) {
  %zw = firrtl.constant 0 : !firrtl.sint<0>
  %0 = firrtl.constant 0 : !firrtl.sint<0>
  %1 = firrtl.add %0, %zw : (!firrtl.sint<0>, !firrtl.sint<0>) -> !firrtl.sint<1>
  firrtl.connect %a, %1 : !firrtl.sint<1>, !firrtl.sint<1>
  // CHECK:      %[[zero:.+]] = firrtl.constant 0 : !firrtl.sint<1>
  // CHECK-NEXT: firrtl.strictconnect %a, %[[zero]]
}

// CHECK-LABEL: @ZeroWidthDshr
firrtl.module @ZeroWidthDshr(in %a: !firrtl.sint<0>, out %b: !firrtl.sint<0>) {
  %zw = firrtl.constant 0 : !firrtl.uint<0>
  %0 = firrtl.dshr %a, %zw : (!firrtl.sint<0>, !firrtl.uint<0>) -> !firrtl.sint<0>
  firrtl.connect %b, %0 : !firrtl.sint<0>, !firrtl.sint<0>
  // CHECK:      %[[zero:.+]] = firrtl.constant 0 : !firrtl.sint<0>
  // CHECK-NEXT: firrtl.strictconnect %b, %[[zero]]
}

// CHECK-LABEL: @ZeroWidthPad
firrtl.module @ZeroWidthPad(out %b: !firrtl.sint<1>) {
  %zw = firrtl.constant 0 : !firrtl.sint<0>
  %0 = firrtl.pad %zw, 1 : (!firrtl.sint<0>) -> !firrtl.sint<1>
  firrtl.connect %b, %0 : !firrtl.sint<1>, !firrtl.sint<1>
  // CHECK:      %[[zero:.+]] = firrtl.constant 0 : !firrtl.sint<1>
  // CHECK-NEXT: firrtl.strictconnect %b, %[[zero]]
}

// CHECK-LABEL: @ZeroWidthCat
firrtl.module @ZeroWidthCat(out %a: !firrtl.uint<1>) {
  %one = firrtl.constant 1 : !firrtl.uint<1>
  %zw = firrtl.constant 0 : !firrtl.uint<0>
  %0 = firrtl.cat %one, %zw : (!firrtl.uint<1>, !firrtl.uint<0>) -> !firrtl.uint<1>
  firrtl.connect %a, %0 : !firrtl.uint<1>, !firrtl.uint<1>
  // CHECK:      %[[one:.+]] = firrtl.constant 1 : !firrtl.uint<1>
  // CHECK-NEXT: firrtl.strictconnect %a, %[[one]]
}

//TODO: Move to an appropriate place
// Issue mentioned in PR #2251
// CHECK-LABEL: @Issue2251
firrtl.module @Issue2251(out %o: !firrtl.sint<15>) {
//  // pad used to always return an unsigned constant
//  %invalid_si1 = firrtl.invalidvalue : !firrtl.sint<1>
//  %0 = firrtl.pad %invalid_si1, 15 : (!firrtl.sint<1>) -> !firrtl.sint<15>
//  firrtl.connect %o, %0 : !firrtl.sint<15>, !firrtl.sint<15>
//  // _HECK:      %[[zero:.+]] = firrtl.constant 0 : !firrtl.sint<15>
//  // _HECK-NEXT: firrtl.strictconnect %o, %[[zero]]
}

// Issue mentioned in #2289
// CHECK-LABEL: @Issue2289
firrtl.module @Issue2289(in %clock: !firrtl.clock, in %reset: !firrtl.uint<1>, out %out: !firrtl.uint<5>) {
  %r = firrtl.reg %clock  : !firrtl.uint<1>
  firrtl.connect %r, %r : !firrtl.uint<1>, !firrtl.uint<1>
  %c0_ui4 = firrtl.constant 0 : !firrtl.uint<4>
  %c1_ui1 = firrtl.constant 1 : !firrtl.uint<1>
  %0 = firrtl.dshl %c1_ui1, %r : (!firrtl.uint<1>, !firrtl.uint<1>) -> !firrtl.uint<2>
  %1 = firrtl.sub %c0_ui4, %0 : (!firrtl.uint<4>, !firrtl.uint<2>) -> !firrtl.uint<5>
  firrtl.connect %out, %1 : !firrtl.uint<5>, !firrtl.uint<5>
  // CHECK:      %[[dshl:.+]] = firrtl.dshl
  // CHECK-NEXT: %[[neg:.+]] = firrtl.neg %[[dshl]]
  // CHECK-NEXT: %[[pad:.+]] = firrtl.pad %[[neg]], 5
  // CHECK-NEXT: %[[cast:.+]] = firrtl.asUInt %[[pad]]
  // CHECK-NEXT: firrtl.strictconnect %out, %[[cast]]
}

// Issue mentioned in #2291
// CHECK-LABEL: @Issue2291
firrtl.module @Issue2291(out %out: !firrtl.uint<1>) {
  %c1_ui1 = firrtl.constant 1 : !firrtl.uint<1>
  %clock = firrtl.asClock %c1_ui1 : (!firrtl.uint<1>) -> !firrtl.clock
  %0 = firrtl.asUInt %clock : (!firrtl.clock) -> !firrtl.uint<1>
  firrtl.connect %out, %0 : !firrtl.uint<1>, !firrtl.uint<1>
}

// Check that canonicalizing connects to zero works for clock, reset, and async
// reset.  All these types require special constants as opposed to constants.
//
// CHECK-LABEL: @Issue2314
firrtl.module @Issue2314(out %clock: !firrtl.clock, out %reset: !firrtl.reset, out %asyncReset: !firrtl.asyncreset) {
  // CHECK-DAG: %[[zero_clock:.+]] = firrtl.specialconstant 0 : !firrtl.clock
  // CHECK-DAG: %[[zero_reset:.+]] = firrtl.specialconstant 0 : !firrtl.reset
  // CHECK-DAG: %[[zero_asyncReset:.+]] = firrtl.specialconstant 0 : !firrtl.asyncreset
  %inv_clock = firrtl.wire  : !firrtl.clock
  %invalid_clock = firrtl.invalidvalue : !firrtl.clock
  firrtl.connect %inv_clock, %invalid_clock : !firrtl.clock, !firrtl.clock
  firrtl.connect %clock, %inv_clock : !firrtl.clock, !firrtl.clock
  // CHECK: firrtl.strictconnect %clock, %[[zero_clock]]
  %inv_reset = firrtl.wire  : !firrtl.reset
  %invalid_reset = firrtl.invalidvalue : !firrtl.reset
  firrtl.connect %inv_reset, %invalid_reset : !firrtl.reset, !firrtl.reset
  firrtl.connect %reset, %inv_reset : !firrtl.reset, !firrtl.reset
  // CHECK: firrtl.strictconnect %reset, %[[zero_reset]]
  %inv_asyncReset = firrtl.wire  : !firrtl.asyncreset
  %invalid_asyncreset = firrtl.invalidvalue : !firrtl.asyncreset
  firrtl.connect %inv_asyncReset, %invalid_asyncreset : !firrtl.asyncreset, !firrtl.asyncreset
  firrtl.connect %asyncReset, %inv_asyncReset : !firrtl.asyncreset, !firrtl.asyncreset
  // CHECK: firrtl.strictconnect %asyncReset, %[[zero_asyncReset]]
}

// Crasher from issue #3043
// CHECK-LABEL: @Issue3043
firrtl.module @Issue3043(out %a: !firrtl.vector<uint<5>, 3>) {
  %_b = firrtl.wire  : !firrtl.vector<uint<5>, 3>
  %b = firrtl.node sym @b %_b  : !firrtl.vector<uint<5>, 3>
  %invalid = firrtl.invalidvalue : !firrtl.vector<uint<5>, 3>
  firrtl.strictconnect %_b, %invalid : !firrtl.vector<uint<5>, 3>
  firrtl.connect %a, %_b : !firrtl.vector<uint<5>, 3>, !firrtl.vector<uint<5>, 3>
}

// Test behaviors folding with zero-width constants, issue #2514.
// CHECK-LABEL: @Issue2514
firrtl.module @Issue2514(
  in %s: !firrtl.sint<0>,
  in %u: !firrtl.uint<0>,
  out %geq_0: !firrtl.uint<1>,
  out %geq_1: !firrtl.uint<1>,
  out %geq_2: !firrtl.uint<1>,
  out %geq_3: !firrtl.uint<1>,
  out %gt_0:  !firrtl.uint<1>,
  out %gt_1:  !firrtl.uint<1>,
  out %gt_2:  !firrtl.uint<1>,
  out %gt_3:  !firrtl.uint<1>,
  out %lt_0:  !firrtl.uint<1>,
  out %lt_1:  !firrtl.uint<1>,
  out %lt_2:  !firrtl.uint<1>,
  out %lt_3:  !firrtl.uint<1>,
  out %leq_0: !firrtl.uint<1>,
  out %leq_1: !firrtl.uint<1>,
  out %leq_2: !firrtl.uint<1>,
  out %leq_3: !firrtl.uint<1>
) {
  %t = firrtl.constant 0: !firrtl.sint<0>
  %v = firrtl.constant 0: !firrtl.uint<0>

  // CHECK-DAG: %[[zero_i1:.+]] = firrtl.constant 0 : !firrtl.uint<1>
  // CHECK-DAG: %[[one_i1:.+]] = firrtl.constant 1 : !firrtl.uint<1>

  // geq(x, y) -> 1 when x and y are both zero-width (and here, one is a constant)
  %3 = firrtl.geq %s, %t : (!firrtl.sint<0>, !firrtl.sint<0>) -> !firrtl.uint<1>
  %4 = firrtl.geq %t, %s : (!firrtl.sint<0>, !firrtl.sint<0>) -> !firrtl.uint<1>
  %5 = firrtl.geq %u, %v : (!firrtl.uint<0>, !firrtl.uint<0>) -> !firrtl.uint<1>
  %6 = firrtl.geq %v, %u : (!firrtl.uint<0>, !firrtl.uint<0>) -> !firrtl.uint<1>
  firrtl.strictconnect %geq_0, %3 : !firrtl.uint<1>
  firrtl.strictconnect %geq_1, %4 : !firrtl.uint<1>
  firrtl.strictconnect %geq_2, %5 : !firrtl.uint<1>
  firrtl.strictconnect %geq_3, %6 : !firrtl.uint<1>
  // CHECK: firrtl.strictconnect %geq_0, %[[one_i1]]
  // CHECK: firrtl.strictconnect %geq_1, %[[one_i1]]
  // CHECK: firrtl.strictconnect %geq_2, %[[one_i1]]
  // CHECK: firrtl.strictconnect %geq_3, %[[one_i1]]

  // gt(x, y) -> 0 when x and y are both zero-width (and here, one is a constant)
  %7 = firrtl.gt %s, %t : (!firrtl.sint<0>, !firrtl.sint<0>) -> !firrtl.uint<1>
  %8 = firrtl.gt %t, %s : (!firrtl.sint<0>, !firrtl.sint<0>) -> !firrtl.uint<1>
  %9 = firrtl.gt %u, %v : (!firrtl.uint<0>, !firrtl.uint<0>) -> !firrtl.uint<1>
  %10 = firrtl.gt %v, %u : (!firrtl.uint<0>, !firrtl.uint<0>) -> !firrtl.uint<1>
  firrtl.strictconnect %gt_0, %7 : !firrtl.uint<1>
  firrtl.strictconnect %gt_1, %8 : !firrtl.uint<1>
  firrtl.strictconnect %gt_2, %9 : !firrtl.uint<1>
  firrtl.strictconnect %gt_3, %10 : !firrtl.uint<1>
  // CHECK: firrtl.strictconnect %gt_0, %[[zero_i1]]
  // CHECK: firrtl.strictconnect %gt_1, %[[zero_i1]]
  // CHECK: firrtl.strictconnect %gt_2, %[[zero_i1]]
  // CHECK: firrtl.strictconnect %gt_3, %[[zero_i1]]

  // lt(x, y) -> 0 when x and y are both zero-width (and here, one is a constant)
  %11 = firrtl.lt %s, %t : (!firrtl.sint<0>, !firrtl.sint<0>) -> !firrtl.uint<1>
  %12 = firrtl.lt %t, %s : (!firrtl.sint<0>, !firrtl.sint<0>) -> !firrtl.uint<1>
  %13 = firrtl.lt %u, %v : (!firrtl.uint<0>, !firrtl.uint<0>) -> !firrtl.uint<1>
  %14 = firrtl.lt %v, %u : (!firrtl.uint<0>, !firrtl.uint<0>) -> !firrtl.uint<1>
  firrtl.strictconnect %lt_0, %11 : !firrtl.uint<1>
  firrtl.strictconnect %lt_1, %12 : !firrtl.uint<1>
  firrtl.strictconnect %lt_2, %13 : !firrtl.uint<1>
  firrtl.strictconnect %lt_3, %14 : !firrtl.uint<1>
  // CHECK: firrtl.strictconnect %lt_0, %[[zero_i1]]
  // CHECK: firrtl.strictconnect %lt_1, %[[zero_i1]]
  // CHECK: firrtl.strictconnect %lt_2, %[[zero_i1]]
  // CHECK: firrtl.strictconnect %lt_3, %[[zero_i1]]

  // leq(x, y) -> 1 when x and y are both zero-width (and here, one is a constant)
  %15 = firrtl.leq %s, %t : (!firrtl.sint<0>, !firrtl.sint<0>) -> !firrtl.uint<1>
  %16 = firrtl.leq %t, %s : (!firrtl.sint<0>, !firrtl.sint<0>) -> !firrtl.uint<1>
  %17 = firrtl.leq %u, %v : (!firrtl.uint<0>, !firrtl.uint<0>) -> !firrtl.uint<1>
  %18 = firrtl.leq %v, %u : (!firrtl.uint<0>, !firrtl.uint<0>) -> !firrtl.uint<1>
  firrtl.strictconnect %leq_0, %15 : !firrtl.uint<1>
  firrtl.strictconnect %leq_1, %16 : !firrtl.uint<1>
  firrtl.strictconnect %leq_2, %17 : !firrtl.uint<1>
  firrtl.strictconnect %leq_3, %18 : !firrtl.uint<1>
  // CHECK: firrtl.strictconnect %leq_0, %[[one_i1]]
  // CHECK: firrtl.strictconnect %leq_1, %[[one_i1]]
  // CHECK: firrtl.strictconnect %leq_2, %[[one_i1]]
  // CHECK: firrtl.strictconnect %leq_3, %[[one_i1]]
}

// CHECK-LABEL: @NamePropagation
firrtl.module @NamePropagation(in %a: !firrtl.uint<1>, in %b: !firrtl.uint<1>, in %c: !firrtl.uint<4>, out %res1: !firrtl.uint<2>, out %res2: !firrtl.uint<2>) {
  // CHECK-NEXT: %e = firrtl.bits %c 1 to 0 {name = "e"}
  %1 = firrtl.bits %c 2 to 0 : (!firrtl.uint<4>) -> !firrtl.uint<3>
  %e = firrtl.bits %1 1 to 0 {name = "e"}: (!firrtl.uint<3>) -> !firrtl.uint<2>
  // CHECK-NEXT: firrtl.strictconnect %res1, %e
  firrtl.strictconnect %res1, %e : !firrtl.uint<2>

  // CHECK-NEXT: %name_node = firrtl.not %e {name = "name_node"} : (!firrtl.uint<2>) -> !firrtl.uint<2>
  // CHECK-NEXT: firrtl.strictconnect %res2, %name_node
  %2 = firrtl.not %e : (!firrtl.uint<2>) -> !firrtl.uint<2>
  %name_node = firrtl.node droppable_name %2 : !firrtl.uint<2>
  firrtl.strictconnect %res2, %name_node : !firrtl.uint<2>
}

// Issue 3319: https://github.com/llvm/circt/issues/3319
// CHECK-LABEL: @Foo3319
firrtl.module @Foo3319(in %i: !firrtl.uint<1>, out %o : !firrtl.uint<1>) {
  %c0_ui1 = firrtl.constant 0 : !firrtl.uint<1>
  %c1_ui1 = firrtl.constant 1 : !firrtl.uint<1>
  %0 = firrtl.and %c0_ui1, %i : (!firrtl.uint<1>, !firrtl.uint<1>) -> !firrtl.uint<1>
  // CHECK: %n = firrtl.node interesting_name %c0_ui1
  %n = firrtl.node interesting_name %0  : !firrtl.uint<1>
  // CHECK: firrtl.strictconnect %o, %n
  firrtl.strictconnect %o, %n : !firrtl.uint<1>
}

// CHECK-LABEL: @WireByPass
firrtl.module @WireByPass(in %i: !firrtl.uint<1>, out %o : !firrtl.uint<1>) {
  %c0_ui1 = firrtl.constant 0 : !firrtl.uint<1>
  %n = firrtl.wire interesting_name : !firrtl.uint<1>
  // CHECK: firrtl.strictconnect %n, %c0_ui1
  firrtl.strictconnect %n, %c0_ui1 : !firrtl.uint<1>
  // CHECK: firrtl.strictconnect %o, %n
  firrtl.strictconnect %o, %n : !firrtl.uint<1>
}

// Check that canonicalizeSingleSetConnect doesn't remove a wire with an
// Annotation on it.
//
// CHECK-LABEL: @AnnotationsBlockRemoval
firrtl.module @AnnotationsBlockRemoval(
  in %a: !firrtl.uint<1>,
  out %b: !firrtl.uint<1>
) {
  // CHECK: %w = firrtl.wire
  %w = firrtl.wire droppable_name {annotations = [{class = "Foo"}]} : !firrtl.uint<1>
  firrtl.strictconnect %w, %a : !firrtl.uint<1>
  firrtl.strictconnect %b, %w : !firrtl.uint<1>
}

// CHECK-LABEL: firrtl.module @Verification
firrtl.module @Verification(in %clock: !firrtl.clock, in %p: !firrtl.uint<1>) {
  %c0 = firrtl.constant 0 : !firrtl.uint<1>
  %c1 = firrtl.constant 1 : !firrtl.uint<1>

  // Never enabled.
  // CHECK-NOT: firrtl.assert
  firrtl.assert %clock, %p, %c0, "assert0"
  // CHECK-NOT: firrtl.assume
  firrtl.assume %clock, %p, %c0, "assume0"
  // CHECK-NOT: firrtl.cover
  firrtl.cover %clock, %p, %c0, "cover0"

  // Never fired.
  // CHECK-NOT: firrtl.assert
  firrtl.assert %clock, %c1, %p, "assert1"
  // CHECK-NOT: firrtl.assume
  firrtl.assume %clock, %c1, %p, "assume1"
  // CHECK-NOT: firrtl.cover
  firrtl.cover %clock, %c0, %p, "cover0"
}

// COMMON-LABEL:  firrtl.module @MultibitMux
// COMMON-NEXT:      %0 = firrtl.subaccess %a[%sel] : !firrtl.vector<uint<1>, 3>, !firrtl.uint<2>
// COMMON-NEXT:      firrtl.strictconnect %b, %0 : !firrtl.uint<1>
firrtl.module @MultibitMux(in %a: !firrtl.vector<uint<1>, 3>, in %sel: !firrtl.uint<2>, out %b: !firrtl.uint<1>) {
  %0 = firrtl.subindex %a[2] : !firrtl.vector<uint<1>, 3>
  %1 = firrtl.subindex %a[1] : !firrtl.vector<uint<1>, 3>
  %2 = firrtl.subindex %a[0] : !firrtl.vector<uint<1>, 3>
  %3 = firrtl.multibit_mux %sel, %0, %1, %2 : !firrtl.uint<2>, !firrtl.uint<1>
  firrtl.strictconnect %b, %3 : !firrtl.uint<1>
}

// CHECK-LABEL: firrtl.module @NameProp
firrtl.module @NameProp(in %in0: !firrtl.uint<1>, in %in1: !firrtl.uint<1>, out %out: !firrtl.uint<1>) {
  %0 = firrtl.or %in0, %in1 : (!firrtl.uint<1>, !firrtl.uint<1>) -> !firrtl.uint<1>
  %_useless_name_1 = firrtl.node  %0  : !firrtl.uint<1>
  %useful_name = firrtl.node  %_useless_name_1  : !firrtl.uint<1>
  %_useless_name_2 = firrtl.node  %useful_name  : !firrtl.uint<1>
  // CHECK-NEXT: %useful_name = firrtl.or %in0, %in1
  // CHECK-NEXT: firrtl.strictconnect %out, %useful_name
  firrtl.strictconnect %out, %_useless_name_2 : !firrtl.uint<1>
}

// CHECK-LABEL: firrtl.module @CrashAllUnusedPorts
firrtl.module @CrashAllUnusedPorts() {
  %c0_ui1 = firrtl.constant 0 : !firrtl.uint<1>
  %foo, %bar = firrtl.mem  Undefined  {depth = 3 : i64, groupID = 4 : ui32, name = "whatever", portNames = ["MPORT_1", "MPORT_5"], readLatency = 0 : i32, writeLatency = 1 : i32} : !firrtl.bundle<addr: uint<2>, en: uint<1>, clk: clock, data: uint<2>, mask: uint<1>>, !firrtl.bundle<addr: uint<2>, en: uint<1>, clk: clock, data flip: uint<2>>
  %26 = firrtl.subfield %foo(1) : (!firrtl.bundle<addr: uint<2>, en: uint<1>, clk: clock, data: uint<2>, mask: uint<1>>) -> !firrtl.uint<1>
  firrtl.strictconnect %26, %c0_ui1 : !firrtl.uint<1>
}

// CHECK-LABEL: firrtl.module @CrashRegResetWithOneReset
firrtl.module @CrashRegResetWithOneReset(in %clock: !firrtl.clock, in %reset: !firrtl.asyncreset, in %io_d: !firrtl.uint<1>, out %io_q: !firrtl.uint<1>, in %io_en: !firrtl.uint<1>) {
  %c1_asyncreset = firrtl.specialconstant 1 : !firrtl.asyncreset
  %c0_ui1 = firrtl.constant 0 : !firrtl.uint<1>
  %reg = firrtl.regreset  %clock, %c1_asyncreset, %c0_ui1  : !firrtl.asyncreset, !firrtl.uint<1>, !firrtl.uint<1>
  %0 = firrtl.mux(%io_en, %io_d, %reg) : (!firrtl.uint<1>, !firrtl.uint<1>, !firrtl.uint<1>) -> !firrtl.uint<1>
  firrtl.connect %reg, %0 : !firrtl.uint<1>, !firrtl.uint<1>
  firrtl.connect %io_q, %reg : !firrtl.uint<1>, !firrtl.uint<1>
}

}<|MERGE_RESOLUTION|>--- conflicted
+++ resolved
@@ -293,8 +293,6 @@
   %c3_ui4 = firrtl.constant 3 : !firrtl.uint<4>
   %3 = firrtl.cat %c15_ui4, %c3_ui4 : (!firrtl.uint<4>, !firrtl.uint<4>) -> !firrtl.uint<8>
   firrtl.connect %outcst, %3 : !firrtl.uint<8>, !firrtl.uint<8>
-<<<<<<< HEAD
-=======
 
   // CHECK: firrtl.strictconnect %outcst2, %c0_ui8
   %invalid_ui4 = firrtl.invalidvalue : !firrtl.uint<4>
@@ -307,7 +305,6 @@
   // CHECK: firrtl.strictconnect %outpt2, %in4
   %6 = firrtl.cat %in4, %in0 : (!firrtl.uint<4>, !firrtl.uint<0>) -> !firrtl.uint<4>
   firrtl.connect %outpt2, %6 : !firrtl.uint<4>, !firrtl.uint<4>
->>>>>>> fbe4f3c8
 }
 
 // CHECK-LABEL: firrtl.module @Bits
@@ -532,12 +529,8 @@
 firrtl.module @Andr(in %in0 : !firrtl.uint<0>,
                     out %a: !firrtl.uint<1>, out %b: !firrtl.uint<1>,
                     out %c: !firrtl.uint<1>, out %d: !firrtl.uint<1>,
-<<<<<<< HEAD
-                    out %e: !firrtl.uint<1>) {
-=======
                     out %e: !firrtl.uint<1>, out %f: !firrtl.uint<1>) {
   %invalid_ui2 = firrtl.invalidvalue : !firrtl.uint<2>
->>>>>>> fbe4f3c8
   %c2_ui2 = firrtl.constant 2 : !firrtl.uint<2>
   %c3_ui2 = firrtl.constant 3 : !firrtl.uint<2>
   %cn2_si2 = firrtl.constant -2 : !firrtl.sint<2>
@@ -546,11 +539,8 @@
   %1 = firrtl.andr %c3_ui2 : (!firrtl.uint<2>) -> !firrtl.uint<1>
   %2 = firrtl.andr %cn2_si2 : (!firrtl.sint<2>) -> !firrtl.uint<1>
   %3 = firrtl.andr %cn1_si2 : (!firrtl.sint<2>) -> !firrtl.uint<1>
-<<<<<<< HEAD
-=======
   %4 = firrtl.andr %invalid_ui2 : (!firrtl.uint<2>) -> !firrtl.uint<1>
   %5 = firrtl.andr %in0 : (!firrtl.uint<0>) -> !firrtl.uint<1>
->>>>>>> fbe4f3c8
   // CHECK: %[[ONE:.+]] = firrtl.constant 1 : !firrtl.uint<1>
   // CHECK: %[[ZERO:.+]] = firrtl.constant 0 : !firrtl.uint<1>
   // CHECK: firrtl.strictconnect %a, %[[ZERO]]
@@ -561,26 +551,18 @@
   firrtl.connect %c, %2 : !firrtl.uint<1>, !firrtl.uint<1>
   // CHECK: firrtl.strictconnect %d, %[[ONE]]
   firrtl.connect %d, %3 : !firrtl.uint<1>, !firrtl.uint<1>
-<<<<<<< HEAD
-=======
   // CHECK: firrtl.strictconnect %e, %[[ZERO]]
   firrtl.connect %e, %4 : !firrtl.uint<1>, !firrtl.uint<1>
   // CHECK: firrtl.strictconnect %f, %[[ONE]]
   firrtl.connect %f, %5 : !firrtl.uint<1>, !firrtl.uint<1>
-
->>>>>>> fbe4f3c8
 }
 
 // CHECK-LABEL: firrtl.module @Orr
 firrtl.module @Orr(in %in0 : !firrtl.uint<0>,
                    out %a: !firrtl.uint<1>, out %b: !firrtl.uint<1>,
                    out %c: !firrtl.uint<1>, out %d: !firrtl.uint<1>,
-<<<<<<< HEAD
-                   out %e: !firrtl.uint<1>) {
-=======
                    out %e: !firrtl.uint<1>, out %f: !firrtl.uint<1>) {
   %invalid_ui2 = firrtl.invalidvalue : !firrtl.uint<2>
->>>>>>> fbe4f3c8
   %c0_ui2 = firrtl.constant 0 : !firrtl.uint<2>
   %c2_ui2 = firrtl.constant 2 : !firrtl.uint<2>
   %cn0_si2 = firrtl.constant 0 : !firrtl.sint<2>
@@ -589,12 +571,9 @@
   %1 = firrtl.orr %c2_ui2 : (!firrtl.uint<2>) -> !firrtl.uint<1>
   %2 = firrtl.orr %cn0_si2 : (!firrtl.sint<2>) -> !firrtl.uint<1>
   %3 = firrtl.orr %cn2_si2 : (!firrtl.sint<2>) -> !firrtl.uint<1>
-<<<<<<< HEAD
-=======
   %4 = firrtl.orr %invalid_ui2 : (!firrtl.uint<2>) -> !firrtl.uint<1>
   %5 = firrtl.orr %in0 : (!firrtl.uint<0>) -> !firrtl.uint<1>
   // CHECK: %[[ZERO:.+]] = firrtl.constant 0 : !firrtl.uint<1>
->>>>>>> fbe4f3c8
   // CHECK: %[[ONE:.+]] = firrtl.constant 1 : !firrtl.uint<1>
   // CHECK: %[[ZERO:.+]] = firrtl.constant 0 : !firrtl.uint<1>
   // CHECK: firrtl.strictconnect %a, %[[ZERO]]
@@ -605,14 +584,6 @@
   firrtl.connect %c, %2 : !firrtl.uint<1>, !firrtl.uint<1>
   // CHECK: firrtl.strictconnect %d, %[[ONE]]
   firrtl.connect %d, %3 : !firrtl.uint<1>, !firrtl.uint<1>
-<<<<<<< HEAD
-}
-
-// CHECK-LABEL: firrtl.module @Xorr
-firrtl.module @Xorr(out %a: !firrtl.uint<1>, out %b: !firrtl.uint<1>,
-                   out %c: !firrtl.uint<1>, out %d: !firrtl.uint<1>,
-                   out %e: !firrtl.uint<1>) {
-=======
   // CHECK: firrtl.strictconnect %e, %[[ZERO]]
   firrtl.connect %e, %4 : !firrtl.uint<1>, !firrtl.uint<1>
   // CHECK: firrtl.strictconnect %f, %[[ZERO]]
@@ -625,7 +596,6 @@
                     out %c: !firrtl.uint<1>, out %d: !firrtl.uint<1>,
                     out %e: !firrtl.uint<1>, out %f: !firrtl.uint<1>) {
   %invalid_ui2 = firrtl.invalidvalue : !firrtl.uint<2>
->>>>>>> fbe4f3c8
   %c3_ui2 = firrtl.constant 3 : !firrtl.uint<2>
   %c2_ui2 = firrtl.constant 2 : !firrtl.uint<2>
   %cn1_si2 = firrtl.constant -1 : !firrtl.sint<2>
@@ -634,12 +604,9 @@
   %1 = firrtl.xorr %c2_ui2 : (!firrtl.uint<2>) -> !firrtl.uint<1>
   %2 = firrtl.xorr %cn1_si2 : (!firrtl.sint<2>) -> !firrtl.uint<1>
   %3 = firrtl.xorr %cn2_si2 : (!firrtl.sint<2>) -> !firrtl.uint<1>
-<<<<<<< HEAD
-=======
   %4 = firrtl.xorr %invalid_ui2 : (!firrtl.uint<2>) -> !firrtl.uint<1>
   %5 = firrtl.xorr %in0 : (!firrtl.uint<0>) -> !firrtl.uint<1>
   // CHECK: %[[ZERO:.+]] = firrtl.constant 0 : !firrtl.uint<1>
->>>>>>> fbe4f3c8
   // CHECK: %[[ONE:.+]] = firrtl.constant 1 : !firrtl.uint<1>
   // CHECK: %[[ZERO:.+]] = firrtl.constant 0 : !firrtl.uint<1>
   // CHECK: firrtl.strictconnect %a, %[[ZERO]]
@@ -650,13 +617,10 @@
   firrtl.connect %c, %2 : !firrtl.uint<1>, !firrtl.uint<1>
   // CHECK: firrtl.strictconnect %d, %[[ONE]]
   firrtl.connect %d, %3 : !firrtl.uint<1>, !firrtl.uint<1>
-<<<<<<< HEAD
-=======
   // CHECK: firrtl.strictconnect %e, %[[ZERO]]
   firrtl.connect %e, %4 : !firrtl.uint<1>, !firrtl.uint<1>
   // CHECK: firrtl.strictconnect %f, %[[ZERO]]
   firrtl.connect %f, %5 : !firrtl.uint<1>, !firrtl.uint<1>
->>>>>>> fbe4f3c8
 }
 
 // CHECK-LABEL: firrtl.module @Reduce
